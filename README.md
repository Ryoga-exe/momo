--- conflicted
+++ resolved
@@ -78,14 +78,8 @@
     - Raspberry Pi Zero
     - Raspberry Pi 1
 - Ubuntu 18.04 x86_64
-<<<<<<< HEAD
-- Ubuntu 18.04 ARMv8 Jetson
-    - [NVIDIA Jetson AGX Xavier](https://www.nvidia.com/ja-jp/autonomous-machines/embedded-systems/jetson-agx-xavier/) 
-    - [NVIDIA Jetson Xavier NX](https://www.nvidia.com/ja-jp/autonomous-machines/embedded-systems/jetson-xavier-nx/)
-=======
 - Ubuntu 20.04 x86_64
 - Ubuntu 18.04 ARMv8 Jetson
->>>>>>> 3e857374
     - [NVIDIA Jetson Nano](https://www.nvidia.com/ja-jp/autonomous-machines/embedded-systems/jetson-nano/)
     - [NVIDIA Jetson Xavier NX](https://www.nvidia.com/ja-jp/autonomous-machines/embedded-systems/jetson-xavier-nx/)
     - [NVIDIA Jetson AGX Xavier](https://www.nvidia.com/ja-jp/autonomous-machines/embedded-systems/jetson-agx-xavier/)
