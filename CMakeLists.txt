--- conflicted
+++ resolved
@@ -1,772 +1,640 @@
-cmake_minimum_required(VERSION 3.16)
-
-# Only interpret if() arguments as variables or keywords when unquoted.
-cmake_policy(SET CMP0054 NEW)
-# MSVC runtime library flags are selected by an abstraction.
-cmake_policy(SET CMP0091 NEW)
-
-set(MOMO_PACKAGE_NAME "" CACHE STRING "ビルド設定を自動化するパッケージ名")
-set(TARGET_OS "" CACHE STRING "ビルド対象の動作する OS。\n有効な値は windows, macos, linux")
-set(TARGET_OS_LINUX "" CACHE STRING "TARGET_OS が linux の場合の詳細な OS の情報。")
-set(TARGET_ARCH "" CACHE STRING "ビルド対象の動作する CPU。\n有効な値は x86_64, arm")
-set(TARGET_ARCH_ARM "" CACHE STRING "TARGET_ARCH が arm の場合の詳細な CPU の情報。\n有効な値は armv6, armv7, armv8")
-set(USE_ROS OFF CACHE BOOL "ROS を使っているかどうか")
-set(USE_MMAL_ENCODER OFF CACHE BOOL "MMAL ハードウェアエンコーダを利用するかどうか")
-set(USE_JETSON_ENCODER OFF CACHE BOOL "Jetson のハードウェアエンコーダを利用するかどうか")
-set(USE_H264 OFF CACHE BOOL "H264 を利用するかどうか")
-set(USE_SDL2 OFF CACHE BOOL "SDL2 による画面出力を利用するかどうか")
-set(BOOST_ROOT_DIR "" CACHE PATH "Boost のインストール先ディレクトリ\n空文字だった場合はデフォルト検索パスの Boost を利用する")
-set(SDL2_ROOT_DIR "" CACHE PATH "SDL2 のインストール先ディレクトリ\n空文字だった場合はデフォルト検索パスの SDL2 を利用する")
-set(JSON_ROOT_DIR "" CACHE PATH "nlohmann/json のインストール先ディレクトリ")
-set(CLI11_ROOT_DIR "" CACHE PATH "CLI11 のインストール先ディレクトリ")
-set(WEBRTC_INCLUDE_DIR "" CACHE PATH "WebRTC のインクルードディレクトリ")
-set(WEBRTC_LIBRARY_DIR "" CACHE PATH "WebRTC のライブラリディレクトリ")
-set(WEBRTC_LIBRARY_NAME "webrtc" CACHE STRING "WebRTC のライブラリ名")
-set(CLANG_ROOT "" CACHE PATH "コンパイルに利用する clang コンパイラの配置場所")
-set(USE_LIBCXX OFF CACHE BOOL "libstdc++ の代わりに libc++ を使うかどうか")
-set(LIBCXX_INCLUDE_DIR "" CACHE PATH "libc++ を使う場合の libc++ のインクルードディレクトリ\n空文字だった場合はデフォルト検索パスの libc++ を利用する")
-set(SYSROOT "" CACHE PATH "TARGET_ARCH が arm の場合のクロスビルド用の RootFS ディレクトリ")
-set(MOMO_VERSION "unspecified" CACHE STRING "Momo のバージョン")
-set(MOMO_COMMIT "<commit>" CACHE STRING "Momo のコミットハッシュ")
-set(WEBRTC_BUILD_VERSION "unspecified" CACHE STRING "webrtc-build のバージョン")
-set(WEBRTC_READABLE_VERSION "unspecified" CACHE STRING "WebRTC の読みやすいバージョン")
-set(WEBRTC_COMMIT "<commit>" CACHE STRING "WebRTC のコミットハッシュ")
-
-if(MOMO_PACKAGE_NAME STREQUAL "windows")
-  set(_INSTALL_DIR ${CMAKE_CURRENT_SOURCE_DIR}/build/windows/_install)
-
-  set(TARGET_OS "windows")
-  set(TARGET_ARCH "x86_64")
-  set(USE_SDL2 ON)
-  set(BOOST_ROOT_DIR ${_INSTALL_DIR}/boost)
-  set(SDL2_ROOT_DIR ${_INSTALL_DIR}/SDL2)
-  set(JSON_ROOT_DIR ${_INSTALL_DIR}/json)
-  set(CLI11_ROOT_DIR ${_INSTALL_DIR}/CLI11)
-  set(WEBRTC_INCLUDE_DIR ${_INSTALL_DIR}/webrtc/include)
-  set(WEBRTC_LIBRARY_DIR ${_INSTALL_DIR}/webrtc/release)
-
-  list(APPEND CMAKE_MODULE_PATH ${CMAKE_CURRENT_SOURCE_DIR}/cmake ${SDL2_ROOT_DIR}/cmake)
-  list(APPEND CMAKE_PREFIX_PATH ${BOOST_ROOT_DIR} ${SDL2_ROOT_DIR})
-
-elseif(MOMO_PACKAGE_NAME STREQUAL "macos")
-
-  set(_INSTALL_DIR ${CMAKE_CURRENT_SOURCE_DIR}/build/macos/_install)
-
-  set(TARGET_OS "macos")
-  set(TARGET_ARCH "x86_64")
-  set(USE_H264 ON)
-  set(USE_SDL2 ON)
-  set(BOOST_ROOT_DIR ${_INSTALL_DIR}/boost)
-  set(SDL2_ROOT_DIR ${_INSTALL_DIR}/SDL2)
-  set(JSON_ROOT_DIR ${_INSTALL_DIR}/json)
-  set(CLI11_ROOT_DIR ${_INSTALL_DIR}/CLI11)
-  set(WEBRTC_INCLUDE_DIR ${_INSTALL_DIR}/webrtc/include)
-  set(WEBRTC_LIBRARY_DIR ${_INSTALL_DIR}/webrtc/lib)
-  set(CLANG_ROOT ${_INSTALL_DIR}/llvm/clang)
-
-  set(USE_LIBCXX ON)
-  set(LIBCXX_INCLUDE_DIR ${_INSTALL_DIR}/llvm/libcxx/include)
-
-elseif(MOMO_PACKAGE_NAME STREQUAL "raspbian-buster_armv6")
-
-  set(TARGET_OS "linux")
-  set(TARGET_OS_LINUX "raspbian-buster")
-  set(TARGET_ARCH "arm")
-  set(TARGET_ARCH_ARM "armv6")
-  set(USE_MMAL_ENCODER ON)
-  set(USE_H264 ON)
-  set(BOOST_ROOT_DIR /root/boost)
-  set(SDL2_ROOT_DIR /root/SDL2)
-  set(JSON_ROOT_DIR /root/json)
-  set(CLI11_ROOT_DIR /root/CLI11)
-  set(WEBRTC_INCLUDE_DIR /root/webrtc/include)
-  set(WEBRTC_LIBRARY_DIR /root/webrtc/lib)
-  set(CLANG_ROOT /root/llvm/clang)
-  set(SYSROOT /root/rootfs)
-
-  set(USE_LIBCXX ON)
-  set(LIBCXX_INCLUDE_DIR /root/llvm/libcxx/include)
-
-  set(Boost_ARCHITECTURE 32)
-
-elseif(MOMO_PACKAGE_NAME STREQUAL "raspbian-buster_armv7")
-
-  set(TARGET_OS "linux")
-  set(TARGET_OS_LINUX "raspbian-buster")
-  set(TARGET_ARCH "arm")
-  set(TARGET_ARCH_ARM "armv7")
-  set(USE_MMAL_ENCODER ON)
-  set(USE_H264 ON)
-  set(USE_SDL2 ON)
-  set(BOOST_ROOT_DIR /root/boost)
-  set(SDL2_ROOT_DIR "")
-  set(JSON_ROOT_DIR /root/json)
-  set(CLI11_ROOT_DIR /root/CLI11)
-  set(WEBRTC_INCLUDE_DIR /root/webrtc/include)
-  set(WEBRTC_LIBRARY_DIR /root/webrtc/lib)
-  set(CLANG_ROOT /root/llvm/clang)
-  set(SYSROOT /root/rootfs)
-
-  set(USE_LIBCXX ON)
-  set(LIBCXX_INCLUDE_DIR /root/llvm/libcxx/include)
-
-  set(Boost_ARCHITECTURE 32)
-
-  list(APPEND CMAKE_PREFIX_PATH /root/rootfs/usr/lib/arm-linux-gnueabihf/cmake/SDL2)
-
-elseif(MOMO_PACKAGE_NAME STREQUAL "ubuntu-16.04_armv7_ros")
-
-  set(TARGET_OS "linux")
-  set(TARGET_OS_LINUX "ubuntu-16.04")
-  set(TARGET_ARCH "arm")
-  set(TARGET_ARCH_ARM "armv7")
-  set(USE_ROS ON)
-  set(USE_MMAL_ENCODER ON)
-  set(USE_H264 ON)
-  set(BOOST_ROOT_DIR /root/boost)
-  set(JSON_ROOT_DIR /root/json)
-  set(CLI11_ROOT_DIR /root/CLI11)
-  set(WEBRTC_INCLUDE_DIR /root/webrtc/include)
-  set(WEBRTC_LIBRARY_DIR /root/webrtc/lib)
-  set(WEBRTC_LIBRARY_NAME "webrtc_nolibcxx")
-  set(CLANG_ROOT /root/llvm/clang)
-  set(SYSROOT /root/rootfs)
-
-  set(Boost_ARCHITECTURE 32)
-
-elseif(MOMO_PACKAGE_NAME STREQUAL "ubuntu-18.04_armv8")
-
-  set(TARGET_OS "linux")
-  set(TARGET_OS_LINUX "ubuntu-18.04")
-  set(TARGET_ARCH "arm")
-  set(TARGET_ARCH_ARM "armv8")
-  set(BOOST_ROOT_DIR /root/boost)
-  set(JSON_ROOT_DIR /root/json)
-  set(CLI11_ROOT_DIR /root/CLI11)
-  set(WEBRTC_INCLUDE_DIR /root/webrtc/include)
-  set(WEBRTC_LIBRARY_DIR /root/webrtc/lib)
-  set(CLANG_ROOT /root/llvm/clang)
-  set(SYSROOT /root/rootfs)
-
-  set(USE_LIBCXX ON)
-  set(LIBCXX_INCLUDE_DIR /root/llvm/libcxx/include)
-
-elseif(MOMO_PACKAGE_NAME STREQUAL "ubuntu-18.04_armv8_jetson_nano")
-
-  set(TARGET_OS "linux")
-  set(TARGET_OS_LINUX "ubuntu-18.04")
-  set(TARGET_ARCH "arm")
-  set(TARGET_ARCH_ARM "armv8")
-  set(USE_JETSON_ENCODER ON)
-  set(USE_H264 ON)
-  set(USE_SDL2 ON)
-  set(BOOST_ROOT_DIR /root/boost)
-  set(JSON_ROOT_DIR /root/json)
-  set(CLI11_ROOT_DIR /root/CLI11)
-  set(SDL2_ROOT_DIR /root/SDL2)
-  set(WEBRTC_INCLUDE_DIR /root/webrtc/include)
-  set(WEBRTC_LIBRARY_DIR /root/webrtc/lib)
-  set(CLANG_ROOT /root/llvm/clang)
-  set(SYSROOT /root/rootfs)
-
-  set(USE_LIBCXX ON)
-  set(LIBCXX_INCLUDE_DIR /root/llvm/libcxx/include)
-
-elseif(MOMO_PACKAGE_NAME STREQUAL "ubuntu-16.04_x86_64_ros")
-
-  set(TARGET_OS "linux")
-  set(TARGET_OS_LINUX "ubuntu-16.04")
-  set(TARGET_ARCH "x86_64")
-  set(USE_ROS ON)
-  set(BOOST_ROOT_DIR /root/boost)
-  set(JSON_ROOT_DIR /root/json)
-  set(CLI11_ROOT_DIR /root/CLI11)
-  set(WEBRTC_INCLUDE_DIR /root/webrtc/include)
-  set(WEBRTC_LIBRARY_DIR /root/webrtc/lib)
-  set(WEBRTC_LIBRARY_NAME "webrtc_nolibcxx")
-  set(CLANG_ROOT /root/llvm/clang)
-
-elseif(MOMO_PACKAGE_NAME STREQUAL "ubuntu-18.04_x86_64")
-
-  set(TARGET_OS "linux")
-  set(TARGET_OS_LINUX "ubuntu-18.04")
-  set(TARGET_ARCH "x86_64")
-  set(USE_SDL2 ON)
-  set(BOOST_ROOT_DIR /root/boost)
-  set(JSON_ROOT_DIR /root/json)
-  set(CLI11_ROOT_DIR /root/CLI11)
-  set(SDL2_ROOT_DIR "")
-  set(WEBRTC_INCLUDE_DIR /root/webrtc/include)
-  set(WEBRTC_LIBRARY_DIR /root/webrtc/lib)
-  set(CLANG_ROOT /root/llvm/clang)
-
-  set(USE_LIBCXX ON)
-  set(LIBCXX_INCLUDE_DIR /root/llvm/libcxx/include)
-
-else()
-endif()
-
-if (USE_ROS)
-  if (TARGET_OS_LINUX STREQUAL "ubuntu-16.04")
-    set(ROS_VERSION "kinetic")
-  elseif (TARGET_OS_LINUX STREQUAL "ubuntu-18.04")
-    set(ROS_VERSION "melodic")
-  else()
-    message(FATAL_ERROR "ROS_VERSION が決定できません")
-  endif()
-endif()
-
-
-if (NOT "${CLANG_ROOT}" STREQUAL "")
-  set(CMAKE_C_COMPILER ${CLANG_ROOT}/bin/clang)
-  set(CMAKE_CXX_COMPILER ${CLANG_ROOT}/bin/clang++)
-endif()
-
-list(APPEND CMAKE_MODULE_PATH ${CMAKE_CURRENT_SOURCE_DIR}/cmake)
-
-if (NOT "${BOOST_ROOT_DIR}" STREQUAL "")
-  list(APPEND CMAKE_PREFIX_PATH ${BOOST_ROOT_DIR})
-endif()
-
-if (USE_SDL2 AND (NOT "${SDL2_ROOT_DIR}" STREQUAL ""))
-  list(APPEND CMAKE_MODULE_PATH ${SDL2_ROOT_DIR}/cmake)
-  list(APPEND CMAKE_PREFIX_PATH ${SDL2_ROOT_DIR})
-endif()
-
-# SYSROOT とかの設定
-# これらの設定は project の前に行う必要がある
-if (TARGET_OS STREQUAL "linux")
-  if (TARGET_ARCH STREQUAL "arm")
-    if (TARGET_ARCH_ARM STREQUAL "armv8")
-      set(ARCH_NAME aarch64-linux-gnu)
-    else()
-      set(ARCH_NAME arm-linux-gnueabihf)
-    endif()
-
-    set(CMAKE_SYSTEM_NAME Linux)
-    if (TARGET_ARCH_ARM STREQUAL "armv8")
-      set(CMAKE_SYSTEM_PROCESSOR aarch64)
-    else()
-      set(CMAKE_SYSTEM_PROCESSOR arm)
-    endif()
-    set(CMAKE_SYSROOT ${SYSROOT})
-    set(CMAKE_C_COMPILER_TARGET ${ARCH_NAME})
-    set(CMAKE_CXX_COMPILER_TARGET ${ARCH_NAME})
-
-    set(CMAKE_FIND_ROOT_PATH /root/rootfs)
-    set(CMAKE_FIND_ROOT_PATH_MODE_PROGRAM NEVER)
-    set(CMAKE_FIND_ROOT_PATH_MODE_LIBRARY BOTH)
-    set(CMAKE_FIND_ROOT_PATH_MODE_INCLUDE BOTH)
-    set(CMAKE_FIND_ROOT_PATH_MODE_PACKAGE BOTH)
-  endif()
-endif()
-
-
-project(momo C CXX)
-
-<<<<<<< HEAD
-if (MSVC)
-  enable_language(CUDA)
-
-  # 文字コードを utf-8 として扱うのと、シンボルテーブル数を増やす
-  #add_compile_options("/utf-8;/bigobj")
-  #add_compile_options("$<$<C_COMPILER_ID:MSVC>:/utf-8>")
-  #add_compile_options("$<$<CXX_COMPILER_ID:MSVC>:/utf-8>")
-  #add_compile_options("$<$<C_COMPILER_ID:MSVC>:/bigobj>")
-  #add_compile_options("$<$<CXX_COMPILER_ID:MSVC>:/bigobj>")
-
-  # CRTライブラリを静的リンクさせる
-  # CMake 3.15 以上なら CMAKE_MSVC_RUNTIME_LIBRARY が使える
-  set(CMAKE_MSVC_RUNTIME_LIBRARY "MultiThreaded")
-
-  set(_LINK_LIBRARIES
-    dbghelp.lib
-    delayimp.lib
-    dnsapi.lib
-    msimg32.lib
-    oleaut32.lib
-    psapi.lib
-    shell32.lib
-    shlwapi.lib
-    usp10.lib
-    version.lib
-    wininet.lib
-    winmm.lib
-    ws2_32.lib
-    amstrmid.lib
-    Strmiids.lib
-    crypt32.lib
-    dmoguids.lib
-    iphlpapi.lib
-    msdmo.lib
-    Secur32.lib
-    wmcodecdspuuid.lib)
-
-  set(_COMPILE_DEFINITIONS
-    _CONSOLE
-    _WIN32_WINNT=0x0A00
-    WEBRTC_WIN
-    NOMINMAX
-    WIN32_LEAN_AND_MEAN
-    UNICODE
-    _UNICODE
-    USE_NVCODEC_ENCODER=1)
-elseif (APPLE)
-
-  set(_LINK_LIBRARIES
-    "-framework Foundation"
-    "-framework AVFoundation"
-    "-framework CoreServices"
-    "-framework CoreFoundation"
-    "-framework AudioUnit"
-    "-framework AudioToolbox"
-    "-framework CoreAudio"
-    "-framework CoreGraphics"
-    "-framework CoreMedia"
-    "-framework CoreVideo"
-    "-framework VideoToolbox"
-    "-framework AppKit"
-    "-framework Metal"
-    "-framework MetalKit"
-    "-framework OpenGL")
-
-  set(_COMPILE_DEFINITIONS
-    WEBRTC_POSIX
-    WEBRTC_MAC)
-endif ()
-=======
-list(APPEND MODULE_PATH ${CMAKE_CURRENT_SOURCE_DIR}/cmake)
->>>>>>> e9232084
-
-set(Boost_USE_STATIC_LIBS ON)
-if ("${TARGET_OS}" STREQUAL "windows")
-  set(Boost_USE_STATIC_RUNTIME ON)
-else()
-  set(Boost_USE_STATIC_RUNTIME OFF)
-endif()
-
-find_package(WebRTC REQUIRED)
-find_package(Boost REQUIRED COMPONENTS filesystem)
-find_package(JSON REQUIRED)
-find_package(CLI11 REQUIRED)
-<<<<<<< HEAD
-find_package(SDL2 REQUIRED)
-find_package(NvCodec REQUIRED)
-
-add_executable(momo)
-
-set_target_properties(momo
-  PROPERTIES
-    COMPILE_OPTIONS "$<$<COMPILE_LANGUAGE:CUDA>:-Xcompiler;/utf-8 /bigobj>$<$<COMPILE_LANGUAGE:CXX>:/utf-8;/bigobj>")
-
-if (WIN32)
-elseif (APPLE)
-  set(_ADDITIONAL_SOURCES
-    src/mac_helper/mac_capturer.mm
-    src/mac_helper/macos_version.mm
-    src/mac_helper/objc_codec_factory_helper.mm
-  )
-
-  # Objective-C++ の設定
-  set_source_files_properties(${_ADDITIONAL_SOURCES}
-    PROPERTIES
-      COMPILE_OPTIONS "-x;objective-c++;-fmodules;-fcxx-modules")
-
-  set_target_properties(momo PROPERTIES CXX_VISIBILITY_PRESET hidden)
-endif ()
-=======
-if (USE_SDL2)
-  find_package(SDL2 REQUIRED)
-endif()
-
-add_executable(momo)
-
-string(SUBSTRING "${MOMO_COMMIT}" 0 8 MOMO_COMMIT_SHORT)
-string(SUBSTRING "${WEBRTC_COMMIT}" 0 8 WEBRTC_COMMIT_SHORT)
-configure_file(src/momo_version.gen.h.template ${CMAKE_CURRENT_BINARY_DIR}/momo_version.gen.h)
-target_include_directories(momo PRIVATE ${CMAKE_CURRENT_BINARY_DIR})
->>>>>>> e9232084
-
-target_sources(momo
-  PRIVATE
-    src/main.cpp
-    src/momo_version.cpp
-    src/util.cpp
-    src/watchdog.cpp
-    src/ayame/ayame_server.cpp
-    src/ayame/ayame_websocket_client.cpp
-    src/p2p/p2p_connection.cpp
-    src/p2p/p2p_server.cpp
-    src/p2p/p2p_session.cpp
-    src/p2p/p2p_websocket_session.cpp
-    src/hwenc_nvcodec/nvcodec_h264_encoder.cpp
-    src/rtc/connection.cpp
-    src/rtc/device_video_capturer.cpp
-    src/rtc/h264_format.cpp
-    src/rtc/hw_video_decoder_factory.cpp
-    src/rtc/hw_video_encoder_factory.cpp
-    src/rtc/manager.cpp
-    src/rtc/native_buffer.cpp
-    src/rtc/observer.cpp
-    src/rtc/scalable_track_source.cpp
-    src/serial_data_channel/serial_data_channel.cpp
-    src/serial_data_channel/serial_data_manager.cpp
-    src/signal_listener.cpp
-    src/sora/sora_server.cpp
-    src/sora/sora_session.cpp
-    src/sora/sora_websocket_client.cpp
-    src/ws/websocket.cpp
-<<<<<<< HEAD
-    ${_ADDITIONAL_SOURCES})
-
-# NVIDIA Video Codec SDK
-target_sources(momo
-  PRIVATE
-    ${NVCODEC_ROOT_DIR}/Samples/NvCodec/NvEncoder/NvEncoder.cpp
-    ${NVCODEC_ROOT_DIR}/Samples/NvCodec/NvEncoder/NvEncoderCuda.cpp)
-target_include_directories(momo
-  PRIVATE
-    ${NVCODEC_ROOT_DIR}/Samples/NvCodec)
-set_source_files_properties(${NVCODEC_ROOT_DIR}/Samples/NvCodec/NvEncoder/NvEncoderCuda.cpp
-  PROPERTIES
-    LANGUAGE CUDA
-    CUDA_SEPARABLE_COMPILATION ON)
-=======
-)
->>>>>>> e9232084
-
-target_include_directories(momo PRIVATE src)
-
-set_target_properties(momo PROPERTIES CXX_STANDARD 14 C_STANDARD 99)
-
-target_link_libraries(momo
-<<<<<<< HEAD
-  WebRTC::WebRTC
-  Boost::filesystem
-  JSON::JSON
-  CLI11::CLI11
-  SDL2::SDL2-static
-  SDL2::SDL2main
-  NvCodec::nvencodeapi
-  cuda.lib
-  ${_LINK_LIBRARIES})
-
-string(SUBSTRING ${MOMO_COMMIT} 0 8 MOMO_COMMIT_SHORT)
-string(SUBSTRING ${WEBRTC_COMMIT} 0 8 WEBRTC_COMMIT_SHORT)
-
-target_compile_definitions(momo PRIVATE
-  USE_SDL2=1
-  _THREAD_SAVE
-  USE_H264=1
-  MOMO_VERSION="${MOMO_VERSION}"
-  MOMO_COMMIT_SHORT="${MOMO_COMMIT_SHORT}"
-  WEBRTC_READABLE_VERSION="${WEBRTC_READABLE_VERSION}"
-  WEBRTC_COMMIT_SHORT="${WEBRTC_COMMIT_SHORT}"
-  WEBRTC_BUILD_VERSION="${WEBRTC_BUILD_VERSION}"
-  ${_COMPILE_DEFINITIONS})
-=======
-  PRIVATE
-    WebRTC::WebRTC
-    Boost::filesystem
-    JSON::JSON
-    CLI11::CLI11
-)
-
-target_compile_definitions(momo
-  PRIVATE
-    OPENSSL_IS_BORINGSSL
-    USE_ROS=$<BOOL:${USE_ROS}>
-    USE_MMAL_ENCODER=$<BOOL:${USE_MMAL_ENCODER}>
-    USE_JETSON_ENCODER=$<BOOL:${USE_JETSON_ENCODER}>
-    USE_H264=$<BOOL:${USE_H264}>
-    USE_SDL2=$<BOOL:${USE_SDL2}>
-)
-
-if (USE_SDL2)
-  target_sources(momo
-    PRIVATE
-      src/sdl_renderer/sdl_renderer.cpp
-  )
-  target_compile_definitions(momo
-    PRIVATE
-      _THREAD_SAFE
-  )
-
-  if (TARGET SDL2::SDL2-static)
-    target_link_libraries(momo
-      PRIVATE
-        SDL2::SDL2-static
-        SDL2::SDL2main
-    )
-  else()
-    target_link_libraries(momo PRIVATE SDL2)
-    target_include_directories(momo PRIVATE "${SYSROOT}${SDL2_INCLUDE_DIRS}")
-  endif()
-
-  if ("${TARGET_OS}" STREQUAL "macos")
-    target_link_libraries(momo
-      PRIVATE
-        iconv
-        "-framework Carbon"
-        "-framework IOKit"
-        "-framework ForceFeedback"
-    )
-  endif()
-endif()
-
-if (USE_ROS)
-  target_sources(momo
-    PRIVATE
-      src/ros/ros_audio_device.cpp
-      src/ros/ros_audio_device_module.cpp
-      src/ros/ros_video_capture.cpp
-  )
-  target_compile_definitions(momo PRIVATE HAVE_JPEG=1)
-  target_include_directories(momo PRIVATE ${SYSROOT}/opt/ros/${ROS_VERSION}/include)
-  target_link_directories(momo PRIVATE ${SYSROOT}/opt/ros/${ROS_VERSION}/lib)
-  target_link_libraries(momo
-    PRIVATE
-      message_filters
-      roscpp
-      rosconsole
-      roscpp_serialization
-      rostime
-      xmlrpcpp
-      cpp_common
-      rosconsole_log4cxx
-      rosconsole_backend_interface
-  )
-endif()
-
-if (USE_LIBCXX)
-  set_property(TARGET momo APPEND PROPERTY COMPILE_OPTIONS "-nostdinc++;$<$<BOOL:LIBCXX_INCLUDE_DIR>:-isystem${LIBCXX_INCLUDE_DIR}>")
-endif()
-
-if ("${TARGET_OS}" STREQUAL "windows")
-  # 文字コードを utf-8 として扱うのと、シンボルテーブル数を増やす
-  set_property(TARGET momo APPEND PROPERTY COMPILE_OPTIONS "/utf-8;/bigobj")
-  set_target_properties(momo
-    PROPERTIES
-      # CRTライブラリを静的リンクさせる
-      # CMake 3.15 以上なら MSVC_RUNTIME_LIBRARY が使える
-      MSVC_RUNTIME_LIBRARY "MultiThreaded"
-  )
-
-  target_link_libraries(momo
-    PRIVATE
-      dbghelp.lib
-      delayimp.lib
-      dnsapi.lib
-      msimg32.lib
-      oleaut32.lib
-      psapi.lib
-      shell32.lib
-      shlwapi.lib
-      usp10.lib
-      version.lib
-      wininet.lib
-      winmm.lib
-      ws2_32.lib
-      amstrmid.lib
-      Strmiids.lib
-      crypt32.lib
-      dmoguids.lib
-      iphlpapi.lib
-      msdmo.lib
-      Secur32.lib
-      wmcodecdspuuid.lib
-  )
-
-  target_compile_definitions(momo
-    PRIVATE
-      _CONSOLE
-      _WIN32_WINNT=0x0A00
-      WEBRTC_WIN
-      NOMINMAX
-      WIN32_LEAN_AND_MEAN
-      UNICODE
-      _UNICODE
-  )
-elseif (TARGET_OS STREQUAL "macos")
-  target_sources(momo
-    PRIVATE
-      src/mac_helper/mac_capturer.mm
-      src/mac_helper/macos_version.mm
-      src/mac_helper/objc_codec_factory_helper.mm
-  )
-
-  set_property(TARGET momo APPEND PROPERTY COMPILE_OPTIONS "-fconstant-string-class=NSConstantString")
-  set_property(TARGET momo APPEND PROPERTY LINK_OPTIONS "-ObjC")
-  set_target_properties(momo PROPERTIES CXX_VISIBILITY_PRESET hidden)
-
-  target_link_libraries(momo
-    PRIVATE
-      "-framework Foundation"
-      "-framework AVFoundation"
-      "-framework CoreServices"
-      "-framework CoreFoundation"
-      "-framework AudioUnit"
-      "-framework AudioToolbox"
-      "-framework CoreAudio"
-      "-framework CoreGraphics"
-      "-framework CoreMedia"
-      "-framework CoreVideo"
-      "-framework VideoToolbox"
-      "-framework AppKit"
-      "-framework Metal"
-      "-framework MetalKit"
-      "-framework OpenGL"
-  )
-
-  target_compile_definitions(momo
-    PRIVATE
-      WEBRTC_POSIX
-      WEBRTC_MAC
-  )
-
-elseif (TARGET_OS STREQUAL "linux")
-  find_package(Threads REQUIRED)
-
-  target_sources(momo
-    PRIVATE
-      src/v4l2_video_capturer/v4l2_video_capturer.cpp
-  )
-  target_compile_definitions(momo
-    PRIVATE
-      WEBRTC_POSIX
-  )
-  if (NOT USE_ROS)
-    # USE_ROS=OFF かつ Linux 系の場合はカスタムされた libc++ を使っているためオプション追加
-    target_compile_definitions(momo PRIVATE _LIBCPP_ABI_UNSTABLE)
-  endif()
-
-  set_target_properties(momo PROPERTIES POSITION_INDEPENDENT_CODE ON)
-  target_link_libraries(momo
-    PRIVATE
-      X11
-      Xau
-      Xdmcp
-      xcb
-      plds4
-      Xext
-      expat
-      dl
-      nss3
-      nssutil3
-      plc4
-      nspr4
-      rt
-      Threads::Threads
-  )
-
-  if (TARGET_ARCH STREQUAL "arm")
-    if (USE_LIBCXX)
-      target_include_directories(momo PRIVATE ${SYSROOT}/usr/include/${ARCH_NAME})
-      target_link_directories(momo PRIVATE ${SYSROOT}/usr/lib/${ARCH_NAME})
-    endif()
-
-    if (TARGET_ARCH_ARM STREQUAL "armv8")
-      # Jetson の設定
-      if (USE_JETSON_ENCODER)
-
-        target_sources(momo
-          PRIVATE
-            src/hwenc_jetson/jetson_h264_encoder.cpp
-            src/hwenc_jetson/jetson_video_decoder.cpp
-            ${SYSROOT}/usr/src/nvidia/tegra_multimedia_api/samples/common/classes/NvBuffer.cpp
-            ${SYSROOT}/usr/src/nvidia/tegra_multimedia_api/samples/common/classes/NvElement.cpp
-            ${SYSROOT}/usr/src/nvidia/tegra_multimedia_api/samples/common/classes/NvElementProfiler.cpp
-            ${SYSROOT}/usr/src/nvidia/tegra_multimedia_api/samples/common/classes/NvJpegDecoder.cpp
-            ${SYSROOT}/usr/src/nvidia/tegra_multimedia_api/samples/common/classes/NvJpegEncoder.cpp
-            ${SYSROOT}/usr/src/nvidia/tegra_multimedia_api/samples/common/classes/NvLogging.cpp
-            ${SYSROOT}/usr/src/nvidia/tegra_multimedia_api/samples/common/classes/NvV4l2Element.cpp
-            ${SYSROOT}/usr/src/nvidia/tegra_multimedia_api/samples/common/classes/NvV4l2ElementPlane.cpp
-            ${SYSROOT}/usr/src/nvidia/tegra_multimedia_api/samples/common/classes/NvVideoConverter.cpp
-            ${SYSROOT}/usr/src/nvidia/tegra_multimedia_api/samples/common/classes/NvVideoEncoder.cpp
-            ${SYSROOT}/usr/src/nvidia/tegra_multimedia_api/samples/common/classes/NvVideoDecoder.cpp
-        )
-
-        target_include_directories(momo PRIVATE ${SYSROOT}/include/libjpeg-8b)
-        target_link_directories(momo PRIVATE ${SYSROOT}/usr/lib/aarch64-linux-gnu/tegra)
-        set_property(TARGET momo APPEND PROPERTY LINK_FLAGS "-Wl,-rpath-link=${SYSROOT}/lib/aarch64-linux-gnu")
-        set_property(TARGET momo APPEND PROPERTY LINK_FLAGS "-Wl,-rpath-link=${SYSROOT}/usr/lib/aarch64-linux-gnu")
-        set_property(TARGET momo APPEND PROPERTY LINK_FLAGS "-Wl,-rpath-link=${SYSROOT}/usr/lib/aarch64-linux-gnu/tegra")
-        target_link_libraries(momo
-          PRIVATE
-            v4l2
-            nvbuf_utils
-            nvbuf_fdmap
-            nvddk_vic
-            nvddk_2d_v2
-            nvjpeg
-            nvrm
-            nvrm_graphics
-            nvos
-        )
-      endif(USE_JETSON_ENCODER)
-    else()
-      # armv6, armv7 用
-      if (TARGET_ARCH_ARM STREQUAL "armv6")
-        set_property(TARGET momo APPEND PROPERTY COMPILE_OPTIONS "-mfloat-abi=hard;-mcpu=arm1176jzf-s;-mfpu=vfp")
-      else()
-        set_property(TARGET momo APPEND PROPERTY COMPILE_OPTIONS "-mfloat-abi=hard;-march=armv7-a;-mtune=generic-armv7-a;-mfpu=neon;-mthumb")
-      endif()
-
-      if (USE_MMAL_ENCODER)
-        target_sources(momo
-          PRIVATE
-            src/hwenc_mmal/mmal_h264_encoder.cpp
-        )
-
-        if (TARGET_OS_LINUX STREQUAL "raspbian-buster")
-          set(_VC_PATH ${SYSROOT}/opt/vc)
-        else()
-          set(_VC_PATH ${SYSROOT}/usr)
-        endif()
-
-        target_include_directories(momo PRIVATE ${_VC_PATH}/include)
-        set_property(TARGET momo APPEND PROPERTY COMPILE_OPTIONS "-ftree-vectorize;-pipe")
-        target_compile_definitions(momo
-          PRIVATE
-            STANDALONE
-            __STDC_CONSTANT_MACROS
-            __STDC_LIMIT_MACROS
-            TARGET_POSIX
-            _LINUX
-            PIC
-            _REENTRANT
-            _LARGEFILE64_SOURCE
-            _FILE_OFFSET_BITS=64
-            _FORTIFY_SOURCE
-            HAVE_LIBOPENMAX=2
-            OMX
-            OMX_SKIP64BIT
-            USE_EXTERNAL_OMX
-            HAVE_LIBBCM_HOST
-            USE_EXTERNAL_LIBBCM_HOST
-            USE_VCHIQ_ARM
-        )
-        target_link_directories(momo PRIVATE ${_VC_PATH}/lib)
-        target_link_libraries(momo
-          PRIVATE
-            brcmGLESv2
-            brcmEGL
-            bcm_host
-            containers
-            vcos
-            vcsm
-            vchiq_arm
-            mmal
-            mmal_core
-            mmal_components
-            mmal_util
-            mmal_vc_client
-            m
-        )
-
-      endif(USE_MMAL_ENCODER)
-    endif(TARGET_ARCH_ARM STREQUAL "armv8")
-  endif(TARGET_ARCH STREQUAL "arm")
-endif()
-
->>>>>>> e9232084
+cmake_minimum_required(VERSION 3.16)
+
+# Only interpret if() arguments as variables or keywords when unquoted.
+cmake_policy(SET CMP0054 NEW)
+# MSVC runtime library flags are selected by an abstraction.
+cmake_policy(SET CMP0091 NEW)
+
+set(MOMO_PACKAGE_NAME "" CACHE STRING "ビルド設定を自動化するパッケージ名")
+set(TARGET_OS "" CACHE STRING "ビルド対象の動作する OS。\n有効な値は windows, macos, linux")
+set(TARGET_OS_LINUX "" CACHE STRING "TARGET_OS が linux の場合の詳細な OS の情報。")
+set(TARGET_ARCH "" CACHE STRING "ビルド対象の動作する CPU。\n有効な値は x86_64, arm")
+set(TARGET_ARCH_ARM "" CACHE STRING "TARGET_ARCH が arm の場合の詳細な CPU の情報。\n有効な値は armv6, armv7, armv8")
+set(USE_ROS OFF CACHE BOOL "ROS を使っているかどうか")
+set(USE_MMAL_ENCODER OFF CACHE BOOL "MMAL ハードウェアエンコーダを利用するかどうか")
+set(USE_JETSON_ENCODER OFF CACHE BOOL "Jetson のハードウェアエンコーダを利用するかどうか")
+set(USE_H264 OFF CACHE BOOL "H264 を利用するかどうか")
+set(USE_SDL2 OFF CACHE BOOL "SDL2 による画面出力を利用するかどうか")
+set(BOOST_ROOT_DIR "" CACHE PATH "Boost のインストール先ディレクトリ\n空文字だった場合はデフォルト検索パスの Boost を利用する")
+set(SDL2_ROOT_DIR "" CACHE PATH "SDL2 のインストール先ディレクトリ\n空文字だった場合はデフォルト検索パスの SDL2 を利用する")
+set(JSON_ROOT_DIR "" CACHE PATH "nlohmann/json のインストール先ディレクトリ")
+set(CLI11_ROOT_DIR "" CACHE PATH "CLI11 のインストール先ディレクトリ")
+set(WEBRTC_INCLUDE_DIR "" CACHE PATH "WebRTC のインクルードディレクトリ")
+set(WEBRTC_LIBRARY_DIR "" CACHE PATH "WebRTC のライブラリディレクトリ")
+set(WEBRTC_LIBRARY_NAME "webrtc" CACHE STRING "WebRTC のライブラリ名")
+set(CLANG_ROOT "" CACHE PATH "コンパイルに利用する clang コンパイラの配置場所")
+set(USE_LIBCXX OFF CACHE BOOL "libstdc++ の代わりに libc++ を使うかどうか")
+set(LIBCXX_INCLUDE_DIR "" CACHE PATH "libc++ を使う場合の libc++ のインクルードディレクトリ\n空文字だった場合はデフォルト検索パスの libc++ を利用する")
+set(SYSROOT "" CACHE PATH "TARGET_ARCH が arm の場合のクロスビルド用の RootFS ディレクトリ")
+set(MOMO_VERSION "unspecified" CACHE STRING "Momo のバージョン")
+set(MOMO_COMMIT "<commit>" CACHE STRING "Momo のコミットハッシュ")
+set(WEBRTC_BUILD_VERSION "unspecified" CACHE STRING "webrtc-build のバージョン")
+set(WEBRTC_READABLE_VERSION "unspecified" CACHE STRING "WebRTC の読みやすいバージョン")
+set(WEBRTC_COMMIT "<commit>" CACHE STRING "WebRTC のコミットハッシュ")
+
+if(MOMO_PACKAGE_NAME STREQUAL "windows")
+  set(_INSTALL_DIR ${CMAKE_CURRENT_SOURCE_DIR}/build/windows/_install)
+
+  set(TARGET_OS "windows")
+  set(TARGET_ARCH "x86_64")
+  set(USE_SDL2 ON)
+  set(BOOST_ROOT_DIR ${_INSTALL_DIR}/boost)
+  set(SDL2_ROOT_DIR ${_INSTALL_DIR}/SDL2)
+  set(JSON_ROOT_DIR ${_INSTALL_DIR}/json)
+  set(CLI11_ROOT_DIR ${_INSTALL_DIR}/CLI11)
+  set(WEBRTC_INCLUDE_DIR ${_INSTALL_DIR}/webrtc/include)
+  set(WEBRTC_LIBRARY_DIR ${_INSTALL_DIR}/webrtc/release)
+
+  list(APPEND CMAKE_MODULE_PATH ${CMAKE_CURRENT_SOURCE_DIR}/cmake ${SDL2_ROOT_DIR}/cmake)
+  list(APPEND CMAKE_PREFIX_PATH ${BOOST_ROOT_DIR} ${SDL2_ROOT_DIR})
+
+elseif(MOMO_PACKAGE_NAME STREQUAL "macos")
+
+  set(_INSTALL_DIR ${CMAKE_CURRENT_SOURCE_DIR}/build/macos/_install)
+
+  set(TARGET_OS "macos")
+  set(TARGET_ARCH "x86_64")
+  set(USE_H264 ON)
+  set(USE_SDL2 ON)
+  set(BOOST_ROOT_DIR ${_INSTALL_DIR}/boost)
+  set(SDL2_ROOT_DIR ${_INSTALL_DIR}/SDL2)
+  set(JSON_ROOT_DIR ${_INSTALL_DIR}/json)
+  set(CLI11_ROOT_DIR ${_INSTALL_DIR}/CLI11)
+  set(WEBRTC_INCLUDE_DIR ${_INSTALL_DIR}/webrtc/include)
+  set(WEBRTC_LIBRARY_DIR ${_INSTALL_DIR}/webrtc/lib)
+  set(CLANG_ROOT ${_INSTALL_DIR}/llvm/clang)
+
+  set(USE_LIBCXX ON)
+  set(LIBCXX_INCLUDE_DIR ${_INSTALL_DIR}/llvm/libcxx/include)
+
+elseif(MOMO_PACKAGE_NAME STREQUAL "raspbian-buster_armv6")
+
+  set(TARGET_OS "linux")
+  set(TARGET_OS_LINUX "raspbian-buster")
+  set(TARGET_ARCH "arm")
+  set(TARGET_ARCH_ARM "armv6")
+  set(USE_MMAL_ENCODER ON)
+  set(USE_H264 ON)
+  set(BOOST_ROOT_DIR /root/boost)
+  set(SDL2_ROOT_DIR /root/SDL2)
+  set(JSON_ROOT_DIR /root/json)
+  set(CLI11_ROOT_DIR /root/CLI11)
+  set(WEBRTC_INCLUDE_DIR /root/webrtc/include)
+  set(WEBRTC_LIBRARY_DIR /root/webrtc/lib)
+  set(CLANG_ROOT /root/llvm/clang)
+  set(SYSROOT /root/rootfs)
+
+  set(USE_LIBCXX ON)
+  set(LIBCXX_INCLUDE_DIR /root/llvm/libcxx/include)
+
+  set(Boost_ARCHITECTURE 32)
+
+elseif(MOMO_PACKAGE_NAME STREQUAL "raspbian-buster_armv7")
+
+  set(TARGET_OS "linux")
+  set(TARGET_OS_LINUX "raspbian-buster")
+  set(TARGET_ARCH "arm")
+  set(TARGET_ARCH_ARM "armv7")
+  set(USE_MMAL_ENCODER ON)
+  set(USE_H264 ON)
+  set(USE_SDL2 ON)
+  set(BOOST_ROOT_DIR /root/boost)
+  set(SDL2_ROOT_DIR "")
+  set(JSON_ROOT_DIR /root/json)
+  set(CLI11_ROOT_DIR /root/CLI11)
+  set(WEBRTC_INCLUDE_DIR /root/webrtc/include)
+  set(WEBRTC_LIBRARY_DIR /root/webrtc/lib)
+  set(CLANG_ROOT /root/llvm/clang)
+  set(SYSROOT /root/rootfs)
+
+  set(USE_LIBCXX ON)
+  set(LIBCXX_INCLUDE_DIR /root/llvm/libcxx/include)
+
+  set(Boost_ARCHITECTURE 32)
+
+  list(APPEND CMAKE_PREFIX_PATH /root/rootfs/usr/lib/arm-linux-gnueabihf/cmake/SDL2)
+
+elseif(MOMO_PACKAGE_NAME STREQUAL "ubuntu-16.04_armv7_ros")
+
+  set(TARGET_OS "linux")
+  set(TARGET_OS_LINUX "ubuntu-16.04")
+  set(TARGET_ARCH "arm")
+  set(TARGET_ARCH_ARM "armv7")
+  set(USE_ROS ON)
+  set(USE_MMAL_ENCODER ON)
+  set(USE_H264 ON)
+  set(BOOST_ROOT_DIR /root/boost)
+  set(JSON_ROOT_DIR /root/json)
+  set(CLI11_ROOT_DIR /root/CLI11)
+  set(WEBRTC_INCLUDE_DIR /root/webrtc/include)
+  set(WEBRTC_LIBRARY_DIR /root/webrtc/lib)
+  set(WEBRTC_LIBRARY_NAME "webrtc_nolibcxx")
+  set(CLANG_ROOT /root/llvm/clang)
+  set(SYSROOT /root/rootfs)
+
+  set(Boost_ARCHITECTURE 32)
+
+elseif(MOMO_PACKAGE_NAME STREQUAL "ubuntu-18.04_armv8")
+
+  set(TARGET_OS "linux")
+  set(TARGET_OS_LINUX "ubuntu-18.04")
+  set(TARGET_ARCH "arm")
+  set(TARGET_ARCH_ARM "armv8")
+  set(BOOST_ROOT_DIR /root/boost)
+  set(JSON_ROOT_DIR /root/json)
+  set(CLI11_ROOT_DIR /root/CLI11)
+  set(WEBRTC_INCLUDE_DIR /root/webrtc/include)
+  set(WEBRTC_LIBRARY_DIR /root/webrtc/lib)
+  set(CLANG_ROOT /root/llvm/clang)
+  set(SYSROOT /root/rootfs)
+
+  set(USE_LIBCXX ON)
+  set(LIBCXX_INCLUDE_DIR /root/llvm/libcxx/include)
+
+elseif(MOMO_PACKAGE_NAME STREQUAL "ubuntu-18.04_armv8_jetson_nano")
+
+  set(TARGET_OS "linux")
+  set(TARGET_OS_LINUX "ubuntu-18.04")
+  set(TARGET_ARCH "arm")
+  set(TARGET_ARCH_ARM "armv8")
+  set(USE_JETSON_ENCODER ON)
+  set(USE_H264 ON)
+  set(USE_SDL2 ON)
+  set(BOOST_ROOT_DIR /root/boost)
+  set(JSON_ROOT_DIR /root/json)
+  set(CLI11_ROOT_DIR /root/CLI11)
+  set(SDL2_ROOT_DIR /root/SDL2)
+  set(WEBRTC_INCLUDE_DIR /root/webrtc/include)
+  set(WEBRTC_LIBRARY_DIR /root/webrtc/lib)
+  set(CLANG_ROOT /root/llvm/clang)
+  set(SYSROOT /root/rootfs)
+
+  set(USE_LIBCXX ON)
+  set(LIBCXX_INCLUDE_DIR /root/llvm/libcxx/include)
+
+elseif(MOMO_PACKAGE_NAME STREQUAL "ubuntu-16.04_x86_64_ros")
+
+  set(TARGET_OS "linux")
+  set(TARGET_OS_LINUX "ubuntu-16.04")
+  set(TARGET_ARCH "x86_64")
+  set(USE_ROS ON)
+  set(BOOST_ROOT_DIR /root/boost)
+  set(JSON_ROOT_DIR /root/json)
+  set(CLI11_ROOT_DIR /root/CLI11)
+  set(WEBRTC_INCLUDE_DIR /root/webrtc/include)
+  set(WEBRTC_LIBRARY_DIR /root/webrtc/lib)
+  set(WEBRTC_LIBRARY_NAME "webrtc_nolibcxx")
+  set(CLANG_ROOT /root/llvm/clang)
+
+elseif(MOMO_PACKAGE_NAME STREQUAL "ubuntu-18.04_x86_64")
+
+  set(TARGET_OS "linux")
+  set(TARGET_OS_LINUX "ubuntu-18.04")
+  set(TARGET_ARCH "x86_64")
+  set(USE_SDL2 ON)
+  set(BOOST_ROOT_DIR /root/boost)
+  set(JSON_ROOT_DIR /root/json)
+  set(CLI11_ROOT_DIR /root/CLI11)
+  set(SDL2_ROOT_DIR "")
+  set(WEBRTC_INCLUDE_DIR /root/webrtc/include)
+  set(WEBRTC_LIBRARY_DIR /root/webrtc/lib)
+  set(CLANG_ROOT /root/llvm/clang)
+
+  set(USE_LIBCXX ON)
+  set(LIBCXX_INCLUDE_DIR /root/llvm/libcxx/include)
+
+else()
+endif()
+
+if (USE_ROS)
+  if (TARGET_OS_LINUX STREQUAL "ubuntu-16.04")
+    set(ROS_VERSION "kinetic")
+  elseif (TARGET_OS_LINUX STREQUAL "ubuntu-18.04")
+    set(ROS_VERSION "melodic")
+  else()
+    message(FATAL_ERROR "ROS_VERSION が決定できません")
+  endif()
+endif()
+
+
+if (NOT "${CLANG_ROOT}" STREQUAL "")
+  set(CMAKE_C_COMPILER ${CLANG_ROOT}/bin/clang)
+  set(CMAKE_CXX_COMPILER ${CLANG_ROOT}/bin/clang++)
+endif()
+
+list(APPEND CMAKE_MODULE_PATH ${CMAKE_CURRENT_SOURCE_DIR}/cmake)
+
+if (NOT "${BOOST_ROOT_DIR}" STREQUAL "")
+  list(APPEND CMAKE_PREFIX_PATH ${BOOST_ROOT_DIR})
+endif()
+
+if (USE_SDL2 AND (NOT "${SDL2_ROOT_DIR}" STREQUAL ""))
+  list(APPEND CMAKE_MODULE_PATH ${SDL2_ROOT_DIR}/cmake)
+  list(APPEND CMAKE_PREFIX_PATH ${SDL2_ROOT_DIR})
+endif()
+
+# SYSROOT とかの設定
+# これらの設定は project の前に行う必要がある
+if (TARGET_OS STREQUAL "linux")
+  if (TARGET_ARCH STREQUAL "arm")
+    if (TARGET_ARCH_ARM STREQUAL "armv8")
+      set(ARCH_NAME aarch64-linux-gnu)
+    else()
+      set(ARCH_NAME arm-linux-gnueabihf)
+    endif()
+
+    set(CMAKE_SYSTEM_NAME Linux)
+    if (TARGET_ARCH_ARM STREQUAL "armv8")
+      set(CMAKE_SYSTEM_PROCESSOR aarch64)
+    else()
+      set(CMAKE_SYSTEM_PROCESSOR arm)
+    endif()
+    set(CMAKE_SYSROOT ${SYSROOT})
+    set(CMAKE_C_COMPILER_TARGET ${ARCH_NAME})
+    set(CMAKE_CXX_COMPILER_TARGET ${ARCH_NAME})
+
+    set(CMAKE_FIND_ROOT_PATH /root/rootfs)
+    set(CMAKE_FIND_ROOT_PATH_MODE_PROGRAM NEVER)
+    set(CMAKE_FIND_ROOT_PATH_MODE_LIBRARY BOTH)
+    set(CMAKE_FIND_ROOT_PATH_MODE_INCLUDE BOTH)
+    set(CMAKE_FIND_ROOT_PATH_MODE_PACKAGE BOTH)
+  endif()
+endif()
+
+
+project(momo C CXX)
+
+list(APPEND MODULE_PATH ${CMAKE_CURRENT_SOURCE_DIR}/cmake)
+
+set(Boost_USE_STATIC_LIBS ON)
+if ("${TARGET_OS}" STREQUAL "windows")
+  set(Boost_USE_STATIC_RUNTIME ON)
+else()
+  set(Boost_USE_STATIC_RUNTIME OFF)
+endif()
+
+find_package(WebRTC REQUIRED)
+find_package(Boost REQUIRED COMPONENTS filesystem)
+find_package(JSON REQUIRED)
+find_package(CLI11 REQUIRED)
+if (USE_SDL2)
+  find_package(SDL2 REQUIRED)
+endif()
+
+add_executable(momo)
+
+string(SUBSTRING "${MOMO_COMMIT}" 0 8 MOMO_COMMIT_SHORT)
+string(SUBSTRING "${WEBRTC_COMMIT}" 0 8 WEBRTC_COMMIT_SHORT)
+configure_file(src/momo_version.gen.h.template ${CMAKE_CURRENT_BINARY_DIR}/momo_version.gen.h)
+target_include_directories(momo PRIVATE ${CMAKE_CURRENT_BINARY_DIR})
+
+target_sources(momo
+  PRIVATE
+    src/main.cpp
+    src/momo_version.cpp
+    src/util.cpp
+    src/watchdog.cpp
+    src/ayame/ayame_server.cpp
+    src/ayame/ayame_websocket_client.cpp
+    src/p2p/p2p_connection.cpp
+    src/p2p/p2p_server.cpp
+    src/p2p/p2p_session.cpp
+    src/p2p/p2p_websocket_session.cpp
+    src/hwenc_nvcodec/nvcodec_h264_encoder.cpp
+    src/rtc/connection.cpp
+    src/rtc/device_video_capturer.cpp
+    src/rtc/h264_format.cpp
+    src/rtc/hw_video_decoder_factory.cpp
+    src/rtc/hw_video_encoder_factory.cpp
+    src/rtc/manager.cpp
+    src/rtc/native_buffer.cpp
+    src/rtc/observer.cpp
+    src/rtc/scalable_track_source.cpp
+    src/serial_data_channel/serial_data_channel.cpp
+    src/serial_data_channel/serial_data_manager.cpp
+    src/signal_listener.cpp
+    src/sora/sora_server.cpp
+    src/sora/sora_session.cpp
+    src/sora/sora_websocket_client.cpp
+    src/ws/websocket.cpp
+)
+
+target_include_directories(momo PRIVATE src)
+
+set_target_properties(momo PROPERTIES CXX_STANDARD 14 C_STANDARD 99)
+
+target_link_libraries(momo
+  PRIVATE
+    WebRTC::WebRTC
+    Boost::filesystem
+    JSON::JSON
+    CLI11::CLI11
+)
+
+target_compile_definitions(momo
+  PRIVATE
+    OPENSSL_IS_BORINGSSL
+    USE_ROS=$<BOOL:${USE_ROS}>
+    USE_MMAL_ENCODER=$<BOOL:${USE_MMAL_ENCODER}>
+    USE_JETSON_ENCODER=$<BOOL:${USE_JETSON_ENCODER}>
+    USE_H264=$<BOOL:${USE_H264}>
+    USE_SDL2=$<BOOL:${USE_SDL2}>
+)
+
+if (USE_SDL2)
+  target_sources(momo
+    PRIVATE
+      src/sdl_renderer/sdl_renderer.cpp
+  )
+  target_compile_definitions(momo
+    PRIVATE
+      _THREAD_SAFE
+  )
+
+  if (TARGET SDL2::SDL2-static)
+    target_link_libraries(momo
+      PRIVATE
+        SDL2::SDL2-static
+        SDL2::SDL2main
+    )
+  else()
+    target_link_libraries(momo PRIVATE SDL2)
+    target_include_directories(momo PRIVATE "${SYSROOT}${SDL2_INCLUDE_DIRS}")
+  endif()
+
+  if ("${TARGET_OS}" STREQUAL "macos")
+    target_link_libraries(momo
+      PRIVATE
+        iconv
+        "-framework Carbon"
+        "-framework IOKit"
+        "-framework ForceFeedback"
+    )
+  endif()
+endif()
+
+if (USE_ROS)
+  target_sources(momo
+    PRIVATE
+      src/ros/ros_audio_device.cpp
+      src/ros/ros_audio_device_module.cpp
+      src/ros/ros_video_capture.cpp
+  )
+  target_compile_definitions(momo PRIVATE HAVE_JPEG=1)
+  target_include_directories(momo PRIVATE ${SYSROOT}/opt/ros/${ROS_VERSION}/include)
+  target_link_directories(momo PRIVATE ${SYSROOT}/opt/ros/${ROS_VERSION}/lib)
+  target_link_libraries(momo
+    PRIVATE
+      message_filters
+      roscpp
+      rosconsole
+      roscpp_serialization
+      rostime
+      xmlrpcpp
+      cpp_common
+      rosconsole_log4cxx
+      rosconsole_backend_interface
+  )
+endif()
+
+if (USE_LIBCXX)
+  set_property(TARGET momo APPEND PROPERTY COMPILE_OPTIONS "-nostdinc++;$<$<BOOL:LIBCXX_INCLUDE_DIR>:-isystem${LIBCXX_INCLUDE_DIR}>")
+endif()
+
+if ("${TARGET_OS}" STREQUAL "windows")
+  find_package(NvCodec REQUIRED)
+
+  # NVIDIA Video Codec SDK
+  target_sources(momo
+    PRIVATE
+      ${NVCODEC_ROOT_DIR}/Samples/NvCodec/NvEncoder/NvEncoder.cpp
+      ${NVCODEC_ROOT_DIR}/Samples/NvCodec/NvEncoder/NvEncoderD3D11.cpp)
+  target_include_directories(momo
+    PRIVATE
+      ${NVCODEC_ROOT_DIR}/Samples/NvCodec)
+
+  # 文字コードを utf-8 として扱うのと、シンボルテーブル数を増やす
+  set_property(TARGET momo APPEND PROPERTY COMPILE_OPTIONS "/utf-8;/bigobj")
+  set_target_properties(momo
+    PROPERTIES
+      # CRTライブラリを静的リンクさせる
+      # CMake 3.15 以上なら MSVC_RUNTIME_LIBRARY が使える
+      MSVC_RUNTIME_LIBRARY "MultiThreaded"
+  )
+
+  target_link_libraries(momo
+    PRIVATE
+      dbghelp.lib
+      delayimp.lib
+      dnsapi.lib
+      msimg32.lib
+      oleaut32.lib
+      psapi.lib
+      shell32.lib
+      shlwapi.lib
+      usp10.lib
+      version.lib
+      wininet.lib
+      winmm.lib
+      ws2_32.lib
+      amstrmid.lib
+      Strmiids.lib
+      crypt32.lib
+      dmoguids.lib
+      iphlpapi.lib
+      msdmo.lib
+      Secur32.lib
+      wmcodecdspuuid.lib
+  )
+
+  target_compile_definitions(momo
+    PRIVATE
+      _CONSOLE
+      _WIN32_WINNT=0x0A00
+      WEBRTC_WIN
+      NOMINMAX
+      WIN32_LEAN_AND_MEAN
+      UNICODE
+      _UNICODE
+  )
+elseif (TARGET_OS STREQUAL "macos")
+  target_sources(momo
+    PRIVATE
+      src/mac_helper/mac_capturer.mm
+      src/mac_helper/macos_version.mm
+      src/mac_helper/objc_codec_factory_helper.mm
+  )
+
+  set_property(TARGET momo APPEND PROPERTY COMPILE_OPTIONS "-fconstant-string-class=NSConstantString")
+  set_property(TARGET momo APPEND PROPERTY LINK_OPTIONS "-ObjC")
+  set_target_properties(momo PROPERTIES CXX_VISIBILITY_PRESET hidden)
+
+  target_link_libraries(momo
+    PRIVATE
+      "-framework Foundation"
+      "-framework AVFoundation"
+      "-framework CoreServices"
+      "-framework CoreFoundation"
+      "-framework AudioUnit"
+      "-framework AudioToolbox"
+      "-framework CoreAudio"
+      "-framework CoreGraphics"
+      "-framework CoreMedia"
+      "-framework CoreVideo"
+      "-framework VideoToolbox"
+      "-framework AppKit"
+      "-framework Metal"
+      "-framework MetalKit"
+      "-framework OpenGL"
+  )
+
+  target_compile_definitions(momo
+    PRIVATE
+      WEBRTC_POSIX
+      WEBRTC_MAC
+  )
+
+elseif (TARGET_OS STREQUAL "linux")
+  find_package(Threads REQUIRED)
+
+  target_sources(momo
+    PRIVATE
+      src/v4l2_video_capturer/v4l2_video_capturer.cpp
+  )
+  target_compile_definitions(momo
+    PRIVATE
+      WEBRTC_POSIX
+  )
+  if (NOT USE_ROS)
+    # USE_ROS=OFF かつ Linux 系の場合はカスタムされた libc++ を使っているためオプション追加
+    target_compile_definitions(momo PRIVATE _LIBCPP_ABI_UNSTABLE)
+  endif()
+
+  set_target_properties(momo PROPERTIES POSITION_INDEPENDENT_CODE ON)
+  target_link_libraries(momo
+    PRIVATE
+      X11
+      Xau
+      Xdmcp
+      xcb
+      plds4
+      Xext
+      expat
+      dl
+      nss3
+      nssutil3
+      plc4
+      nspr4
+      rt
+      Threads::Threads
+  )
+
+  if (TARGET_ARCH STREQUAL "arm")
+    if (USE_LIBCXX)
+      target_include_directories(momo PRIVATE ${SYSROOT}/usr/include/${ARCH_NAME})
+      target_link_directories(momo PRIVATE ${SYSROOT}/usr/lib/${ARCH_NAME})
+    endif()
+
+    if (TARGET_ARCH_ARM STREQUAL "armv8")
+      # Jetson の設定
+      if (USE_JETSON_ENCODER)
+
+        target_sources(momo
+          PRIVATE
+            src/hwenc_jetson/jetson_h264_encoder.cpp
+            src/hwenc_jetson/jetson_video_decoder.cpp
+            ${SYSROOT}/usr/src/nvidia/tegra_multimedia_api/samples/common/classes/NvBuffer.cpp
+            ${SYSROOT}/usr/src/nvidia/tegra_multimedia_api/samples/common/classes/NvElement.cpp
+            ${SYSROOT}/usr/src/nvidia/tegra_multimedia_api/samples/common/classes/NvElementProfiler.cpp
+            ${SYSROOT}/usr/src/nvidia/tegra_multimedia_api/samples/common/classes/NvJpegDecoder.cpp
+            ${SYSROOT}/usr/src/nvidia/tegra_multimedia_api/samples/common/classes/NvJpegEncoder.cpp
+            ${SYSROOT}/usr/src/nvidia/tegra_multimedia_api/samples/common/classes/NvLogging.cpp
+            ${SYSROOT}/usr/src/nvidia/tegra_multimedia_api/samples/common/classes/NvV4l2Element.cpp
+            ${SYSROOT}/usr/src/nvidia/tegra_multimedia_api/samples/common/classes/NvV4l2ElementPlane.cpp
+            ${SYSROOT}/usr/src/nvidia/tegra_multimedia_api/samples/common/classes/NvVideoConverter.cpp
+            ${SYSROOT}/usr/src/nvidia/tegra_multimedia_api/samples/common/classes/NvVideoEncoder.cpp
+            ${SYSROOT}/usr/src/nvidia/tegra_multimedia_api/samples/common/classes/NvVideoDecoder.cpp
+        )
+
+        target_include_directories(momo PRIVATE ${SYSROOT}/include/libjpeg-8b)
+        target_link_directories(momo PRIVATE ${SYSROOT}/usr/lib/aarch64-linux-gnu/tegra)
+        set_property(TARGET momo APPEND PROPERTY LINK_FLAGS "-Wl,-rpath-link=${SYSROOT}/lib/aarch64-linux-gnu")
+        set_property(TARGET momo APPEND PROPERTY LINK_FLAGS "-Wl,-rpath-link=${SYSROOT}/usr/lib/aarch64-linux-gnu")
+        set_property(TARGET momo APPEND PROPERTY LINK_FLAGS "-Wl,-rpath-link=${SYSROOT}/usr/lib/aarch64-linux-gnu/tegra")
+        target_link_libraries(momo
+          PRIVATE
+            v4l2
+            nvbuf_utils
+            nvbuf_fdmap
+            nvddk_vic
+            nvddk_2d_v2
+            nvjpeg
+            nvrm
+            nvrm_graphics
+            nvos
+        )
+      endif(USE_JETSON_ENCODER)
+    else()
+      # armv6, armv7 用
+      if (TARGET_ARCH_ARM STREQUAL "armv6")
+        set_property(TARGET momo APPEND PROPERTY COMPILE_OPTIONS "-mfloat-abi=hard;-mcpu=arm1176jzf-s;-mfpu=vfp")
+      else()
+        set_property(TARGET momo APPEND PROPERTY COMPILE_OPTIONS "-mfloat-abi=hard;-march=armv7-a;-mtune=generic-armv7-a;-mfpu=neon;-mthumb")
+      endif()
+
+      if (USE_MMAL_ENCODER)
+        target_sources(momo
+          PRIVATE
+            src/hwenc_mmal/mmal_h264_encoder.cpp
+        )
+
+        if (TARGET_OS_LINUX STREQUAL "raspbian-buster")
+          set(_VC_PATH ${SYSROOT}/opt/vc)
+        else()
+          set(_VC_PATH ${SYSROOT}/usr)
+        endif()
+
+        target_include_directories(momo PRIVATE ${_VC_PATH}/include)
+        set_property(TARGET momo APPEND PROPERTY COMPILE_OPTIONS "-ftree-vectorize;-pipe")
+        target_compile_definitions(momo
+          PRIVATE
+            STANDALONE
+            __STDC_CONSTANT_MACROS
+            __STDC_LIMIT_MACROS
+            TARGET_POSIX
+            _LINUX
+            PIC
+            _REENTRANT
+            _LARGEFILE64_SOURCE
+            _FILE_OFFSET_BITS=64
+            _FORTIFY_SOURCE
+            HAVE_LIBOPENMAX=2
+            OMX
+            OMX_SKIP64BIT
+            USE_EXTERNAL_OMX
+            HAVE_LIBBCM_HOST
+            USE_EXTERNAL_LIBBCM_HOST
+            USE_VCHIQ_ARM
+        )
+        target_link_directories(momo PRIVATE ${_VC_PATH}/lib)
+        target_link_libraries(momo
+          PRIVATE
+            brcmGLESv2
+            brcmEGL
+            bcm_host
+            containers
+            vcos
+            vcsm
+            vchiq_arm
+            mmal
+            mmal_core
+            mmal_components
+            mmal_util
+            mmal_vc_client
+            m
+        )
+
+      endif(USE_MMAL_ENCODER)
+    endif(TARGET_ARCH_ARM STREQUAL "armv8")
+  endif(TARGET_ARCH STREQUAL "arm")
+endif()