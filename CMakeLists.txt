cmake_minimum_required(VERSION 3.16)

# Only interpret if() arguments as variables or keywords when unquoted.
cmake_policy(SET CMP0054 NEW)
# MSVC runtime library flags are selected by an abstraction.
cmake_policy(SET CMP0091 NEW)

set(MOMO_PACKAGE_NAME "" CACHE STRING "ビルド設定を自動化するパッケージ名")
set(TARGET_OS "" CACHE STRING "ビルド対象の動作する OS。\n有効な値は windows, macos, linux")
set(TARGET_OS_LINUX "" CACHE STRING "TARGET_OS が linux の場合の詳細な OS の情報。")
set(TARGET_ARCH "" CACHE STRING "ビルド対象の動作する CPU。\n有効な値は x86_64, arm")
set(TARGET_ARCH_ARM "" CACHE STRING "TARGET_ARCH が arm の場合の詳細な CPU の情報。\n有効な値は armv6, armv7, armv8")
set(USE_ROS OFF CACHE BOOL "ROS を使っているかどうか")
set(USE_MMAL_ENCODER OFF CACHE BOOL "MMAL ハードウェアエンコーダを利用するかどうか")
set(USE_JETSON_ENCODER OFF CACHE BOOL "Jetson のハードウェアエンコーダを利用するかどうか")
set(USE_H264 OFF CACHE BOOL "H264 を利用するかどうか")
set(USE_SDL2 OFF CACHE BOOL "SDL2 による画面出力を利用するかどうか")
set(BOOST_ROOT_DIR "" CACHE PATH "Boost のインストール先ディレクトリ\n空文字だった場合はデフォルト検索パスの Boost を利用する")
set(SDL2_ROOT_DIR "" CACHE PATH "SDL2 のインストール先ディレクトリ\n空文字だった場合はデフォルト検索パスの SDL2 を利用する")
set(JSON_ROOT_DIR "" CACHE PATH "nlohmann/json のインストール先ディレクトリ")
set(CLI11_ROOT_DIR "" CACHE PATH "CLI11 のインストール先ディレクトリ")
set(WEBRTC_INCLUDE_DIR "" CACHE PATH "WebRTC のインクルードディレクトリ")
set(WEBRTC_LIBRARY_DIR "" CACHE PATH "WebRTC のライブラリディレクトリ")
set(WEBRTC_LIBRARY_NAME "webrtc" CACHE STRING "WebRTC のライブラリ名")
set(CLANG_ROOT "" CACHE PATH "コンパイルに利用する clang コンパイラの配置場所")
set(USE_LIBCXX OFF CACHE BOOL "libstdc++ の代わりに libc++ を使うかどうか")
set(LIBCXX_INCLUDE_DIR "" CACHE PATH "libc++ を使う場合の libc++ のインクルードディレクトリ\n空文字だった場合はデフォルト検索パスの libc++ を利用する")
set(SYSROOT "" CACHE PATH "TARGET_ARCH が arm の場合のクロスビルド用の RootFS ディレクトリ")
set(MOMO_VERSION "unspecified" CACHE STRING "Momo のバージョン")
set(MOMO_COMMIT "<commit>" CACHE STRING "Momo のコミットハッシュ")
set(WEBRTC_BUILD_VERSION "unspecified" CACHE STRING "webrtc-build のバージョン")
set(WEBRTC_READABLE_VERSION "unspecified" CACHE STRING "WebRTC の読みやすいバージョン")
set(WEBRTC_COMMIT "<commit>" CACHE STRING "WebRTC のコミットハッシュ")

if(MOMO_PACKAGE_NAME STREQUAL "windows")
  set(_INSTALL_DIR ${CMAKE_CURRENT_SOURCE_DIR}/build/windows/_install)

  set(TARGET_OS "windows")
  set(TARGET_ARCH "x86_64")
  set(USE_SDL2 ON)
  set(BOOST_ROOT_DIR ${_INSTALL_DIR}/boost)
  set(SDL2_ROOT_DIR ${_INSTALL_DIR}/SDL2)
  set(JSON_ROOT_DIR ${_INSTALL_DIR}/json)
  set(CLI11_ROOT_DIR ${_INSTALL_DIR}/CLI11)
  set(WEBRTC_INCLUDE_DIR ${_INSTALL_DIR}/webrtc/include)
  set(WEBRTC_LIBRARY_DIR ${_INSTALL_DIR}/webrtc/release)

  list(APPEND CMAKE_MODULE_PATH ${CMAKE_CURRENT_SOURCE_DIR}/cmake ${SDL2_ROOT_DIR}/cmake)
  list(APPEND CMAKE_PREFIX_PATH ${BOOST_ROOT_DIR} ${SDL2_ROOT_DIR})

elseif(MOMO_PACKAGE_NAME STREQUAL "macos")

  set(_INSTALL_DIR ${CMAKE_CURRENT_SOURCE_DIR}/build/macos/_install)

  set(TARGET_OS "macos")
  set(TARGET_ARCH "x86_64")
  set(USE_H264 ON)
  set(USE_SDL2 ON)
  set(BOOST_ROOT_DIR ${_INSTALL_DIR}/boost)
  set(SDL2_ROOT_DIR ${_INSTALL_DIR}/SDL2)
  set(JSON_ROOT_DIR ${_INSTALL_DIR}/json)
  set(CLI11_ROOT_DIR ${_INSTALL_DIR}/CLI11)
  set(WEBRTC_INCLUDE_DIR ${_INSTALL_DIR}/webrtc/include)
  set(WEBRTC_LIBRARY_DIR ${_INSTALL_DIR}/webrtc/lib)
  set(CLANG_ROOT ${_INSTALL_DIR}/llvm/clang)

  set(USE_LIBCXX ON)
  set(LIBCXX_INCLUDE_DIR ${_INSTALL_DIR}/llvm/libcxx/include)

elseif(MOMO_PACKAGE_NAME STREQUAL "raspbian-buster_armv6")

  set(TARGET_OS "linux")
  set(TARGET_OS_LINUX "raspbian-buster")
  set(TARGET_ARCH "arm")
  set(TARGET_ARCH_ARM "armv6")
  set(USE_MMAL_ENCODER ON)
  set(USE_H264 ON)
  set(BOOST_ROOT_DIR /root/boost)
  set(SDL2_ROOT_DIR /root/SDL2)
  set(JSON_ROOT_DIR /root/json)
  set(CLI11_ROOT_DIR /root/CLI11)
  set(WEBRTC_INCLUDE_DIR /root/webrtc/include)
  set(WEBRTC_LIBRARY_DIR /root/webrtc/lib)
  set(CLANG_ROOT /root/llvm/clang)
  set(SYSROOT /root/rootfs)

  set(USE_LIBCXX ON)
  set(LIBCXX_INCLUDE_DIR /root/llvm/libcxx/include)

  set(Boost_ARCHITECTURE 32)

elseif(MOMO_PACKAGE_NAME STREQUAL "raspbian-buster_armv7")

  set(TARGET_OS "linux")
  set(TARGET_OS_LINUX "raspbian-buster")
  set(TARGET_ARCH "arm")
  set(TARGET_ARCH_ARM "armv7")
  set(USE_MMAL_ENCODER ON)
  set(USE_H264 ON)
  set(USE_SDL2 ON)
  set(BOOST_ROOT_DIR /root/boost)
  set(SDL2_ROOT_DIR "")
  set(JSON_ROOT_DIR /root/json)
  set(CLI11_ROOT_DIR /root/CLI11)
  set(WEBRTC_INCLUDE_DIR /root/webrtc/include)
  set(WEBRTC_LIBRARY_DIR /root/webrtc/lib)
  set(CLANG_ROOT /root/llvm/clang)
  set(SYSROOT /root/rootfs)

  set(USE_LIBCXX ON)
  set(LIBCXX_INCLUDE_DIR /root/llvm/libcxx/include)

  set(Boost_ARCHITECTURE 32)

  list(APPEND CMAKE_PREFIX_PATH /root/rootfs/usr/lib/arm-linux-gnueabihf/cmake/SDL2)

elseif(MOMO_PACKAGE_NAME STREQUAL "ubuntu-16.04_armv7_ros")

  set(TARGET_OS "linux")
  set(TARGET_OS_LINUX "ubuntu-16.04")
  set(TARGET_ARCH "arm")
  set(TARGET_ARCH_ARM "armv7")
  set(USE_ROS ON)
  set(USE_MMAL_ENCODER ON)
  set(USE_H264 ON)
  set(BOOST_ROOT_DIR /root/boost)
  set(JSON_ROOT_DIR /root/json)
  set(CLI11_ROOT_DIR /root/CLI11)
  set(WEBRTC_INCLUDE_DIR /root/webrtc/include)
  set(WEBRTC_LIBRARY_DIR /root/webrtc/lib)
  set(WEBRTC_LIBRARY_NAME "webrtc_nolibcxx")
  set(CLANG_ROOT /root/llvm/clang)
  set(SYSROOT /root/rootfs)

  set(Boost_ARCHITECTURE 32)

elseif(MOMO_PACKAGE_NAME STREQUAL "ubuntu-18.04_armv8_jetson_nano")

  set(TARGET_OS "linux")
  set(TARGET_OS_LINUX "ubuntu-18.04")
  set(TARGET_ARCH "arm")
  set(TARGET_ARCH_ARM "armv8")
  set(USE_JETSON_ENCODER ON)
  set(USE_H264 ON)
  set(USE_SDL2 ON)
  set(BOOST_ROOT_DIR /root/boost)
  set(JSON_ROOT_DIR /root/json)
  set(CLI11_ROOT_DIR /root/CLI11)
  set(SDL2_ROOT_DIR /root/SDL2)
  set(WEBRTC_INCLUDE_DIR /root/webrtc/include)
  set(WEBRTC_LIBRARY_DIR /root/webrtc/lib)
  set(CLANG_ROOT /root/llvm/clang)
  set(SYSROOT /root/rootfs)

  set(USE_LIBCXX ON)
  set(LIBCXX_INCLUDE_DIR /root/llvm/libcxx/include)

elseif(MOMO_PACKAGE_NAME STREQUAL "ubuntu-16.04_x86_64_ros")

  set(TARGET_OS "linux")
  set(TARGET_OS_LINUX "ubuntu-16.04")
  set(TARGET_ARCH "x86_64")
  set(USE_ROS ON)
  set(BOOST_ROOT_DIR /root/boost)
  set(JSON_ROOT_DIR /root/json)
  set(CLI11_ROOT_DIR /root/CLI11)
  set(WEBRTC_INCLUDE_DIR /root/webrtc/include)
  set(WEBRTC_LIBRARY_DIR /root/webrtc/lib)
  set(WEBRTC_LIBRARY_NAME "webrtc_nolibcxx")
  set(CLANG_ROOT /root/llvm/clang)

elseif(MOMO_PACKAGE_NAME STREQUAL "ubuntu-18.04_x86_64")

  set(TARGET_OS "linux")
  set(TARGET_OS_LINUX "ubuntu-18.04")
  set(TARGET_ARCH "x86_64")
  set(USE_SDL2 ON)
  set(BOOST_ROOT_DIR /root/boost)
  set(JSON_ROOT_DIR /root/json)
  set(CLI11_ROOT_DIR /root/CLI11)
  set(SDL2_ROOT_DIR "")
  set(WEBRTC_INCLUDE_DIR /root/webrtc/include)
  set(WEBRTC_LIBRARY_DIR /root/webrtc/lib)
  set(CLANG_ROOT /root/llvm/clang)

  set(USE_LIBCXX ON)
  set(LIBCXX_INCLUDE_DIR /root/llvm/libcxx/include)

else()
endif()

if (USE_ROS)
  if (TARGET_OS_LINUX STREQUAL "ubuntu-16.04")
    set(ROS_VERSION "kinetic")
  elseif (TARGET_OS_LINUX STREQUAL "ubuntu-18.04")
    set(ROS_VERSION "melodic")
  else()
    message(FATAL_ERROR "ROS_VERSION が決定できません")
  endif()
endif()


if (NOT "${CLANG_ROOT}" STREQUAL "")
  set(CMAKE_C_COMPILER ${CLANG_ROOT}/bin/clang)
  set(CMAKE_CXX_COMPILER ${CLANG_ROOT}/bin/clang++)
endif()

list(APPEND CMAKE_MODULE_PATH ${CMAKE_CURRENT_SOURCE_DIR}/cmake)

if (NOT "${BOOST_ROOT_DIR}" STREQUAL "")
  list(APPEND CMAKE_PREFIX_PATH ${BOOST_ROOT_DIR})
endif()

if (USE_SDL2 AND (NOT "${SDL2_ROOT_DIR}" STREQUAL ""))
  list(APPEND CMAKE_MODULE_PATH ${SDL2_ROOT_DIR}/cmake)
  list(APPEND CMAKE_PREFIX_PATH ${SDL2_ROOT_DIR})
endif()

# SYSROOT とかの設定
# これらの設定は project の前に行う必要がある
if (TARGET_OS STREQUAL "linux")
  if (TARGET_ARCH STREQUAL "arm")
    if (TARGET_ARCH_ARM STREQUAL "armv8")
      set(ARCH_NAME aarch64-linux-gnu)
    else()
      set(ARCH_NAME arm-linux-gnueabihf)
    endif()

    set(CMAKE_SYSTEM_NAME Linux)
    if (TARGET_ARCH_ARM STREQUAL "armv8")
      set(CMAKE_SYSTEM_PROCESSOR aarch64)
    else()
      set(CMAKE_SYSTEM_PROCESSOR arm)
    endif()
    set(CMAKE_SYSROOT ${SYSROOT})
    set(CMAKE_C_COMPILER_TARGET ${ARCH_NAME})
    set(CMAKE_CXX_COMPILER_TARGET ${ARCH_NAME})

    set(CMAKE_FIND_ROOT_PATH /root/rootfs)
    set(CMAKE_FIND_ROOT_PATH_MODE_PROGRAM NEVER)
    set(CMAKE_FIND_ROOT_PATH_MODE_LIBRARY BOTH)
    set(CMAKE_FIND_ROOT_PATH_MODE_INCLUDE BOTH)
    set(CMAKE_FIND_ROOT_PATH_MODE_PACKAGE BOTH)
  endif()
endif()


project(momo C CXX)

list(APPEND MODULE_PATH ${CMAKE_CURRENT_SOURCE_DIR}/cmake)

set(Boost_USE_STATIC_LIBS ON)
if ("${TARGET_OS}" STREQUAL "windows")
  set(Boost_USE_STATIC_RUNTIME ON)
else()
  set(Boost_USE_STATIC_RUNTIME OFF)
endif()

find_package(WebRTC REQUIRED)
find_package(Boost REQUIRED COMPONENTS filesystem)
find_package(JSON REQUIRED)
find_package(CLI11 REQUIRED)
if (USE_SDL2)
  find_package(SDL2 REQUIRED)
endif()

add_executable(momo)

string(SUBSTRING "${MOMO_COMMIT}" 0 8 MOMO_COMMIT_SHORT)
string(SUBSTRING "${WEBRTC_COMMIT}" 0 8 WEBRTC_COMMIT_SHORT)
configure_file(src/momo_version.gen.h.template ${CMAKE_CURRENT_BINARY_DIR}/momo_version.gen.h)
target_include_directories(momo PRIVATE ${CMAKE_CURRENT_BINARY_DIR})

target_sources(momo
  PRIVATE
    src/main.cpp
    src/momo_version.cpp
    src/util.cpp
    src/watchdog.cpp
    src/ayame/ayame_server.cpp
    src/ayame/ayame_websocket_client.cpp
    src/p2p/p2p_connection.cpp
    src/p2p/p2p_server.cpp
    src/p2p/p2p_session.cpp
    src/p2p/p2p_websocket_session.cpp
    src/rtc/connection.cpp
    src/rtc/device_video_capturer.cpp
    src/rtc/h264_format.cpp
    src/rtc/hw_video_decoder_factory.cpp
    src/rtc/hw_video_encoder_factory.cpp
    src/rtc/manager.cpp
    src/rtc/native_buffer.cpp
    src/rtc/observer.cpp
    src/rtc/scalable_track_source.cpp
    src/serial_data_channel/serial_data_channel.cpp
    src/serial_data_channel/serial_data_manager.cpp
    src/signal_listener.cpp
    src/sora/sora_server.cpp
    src/sora/sora_session.cpp
    src/sora/sora_websocket_client.cpp
    src/ws/websocket.cpp
)

target_include_directories(momo PRIVATE src)

set_target_properties(momo PROPERTIES CXX_STANDARD 14 C_STANDARD 99)

target_link_libraries(momo
  PRIVATE
    WebRTC::WebRTC
    Boost::filesystem
    JSON::JSON
    CLI11::CLI11
)

target_compile_definitions(momo
  PRIVATE
    OPENSSL_IS_BORINGSSL
    USE_ROS=$<BOOL:${USE_ROS}>
    USE_MMAL_ENCODER=$<BOOL:${USE_MMAL_ENCODER}>
    USE_JETSON_ENCODER=$<BOOL:${USE_JETSON_ENCODER}>
    USE_H264=$<BOOL:${USE_H264}>
    USE_SDL2=$<BOOL:${USE_SDL2}>
)

if (USE_SDL2)
  target_sources(momo
    PRIVATE
      src/sdl_renderer/sdl_renderer.cpp
  )
  target_compile_definitions(momo
    PRIVATE
      _THREAD_SAFE
  )

  if (TARGET SDL2::SDL2-static)
    target_link_libraries(momo
      PRIVATE
        SDL2::SDL2-static
        SDL2::SDL2main
    )
  else()
    target_link_directories(momo PRIVATE ${SDL2_LIBDIR})
    target_link_libraries(momo PRIVATE SDL2)
    target_include_directories(momo PRIVATE "${SYSROOT}${SDL2_INCLUDE_DIRS}")
  endif()

  if ("${TARGET_OS}" STREQUAL "macos")
    target_link_libraries(momo
      PRIVATE
        iconv
        "-framework Carbon"
        "-framework IOKit"
        "-framework ForceFeedback"
    )
  endif()
endif()

if (USE_ROS)
  target_sources(momo
    PRIVATE
      src/ros/ros_audio_device.cpp
      src/ros/ros_audio_device_module.cpp
      src/ros/ros_video_capture.cpp
  )
  target_compile_definitions(momo PRIVATE HAVE_JPEG=1)
  target_include_directories(momo PRIVATE ${SYSROOT}/opt/ros/${ROS_VERSION}/include)
  target_link_directories(momo PRIVATE ${SYSROOT}/opt/ros/${ROS_VERSION}/lib)
  target_link_libraries(momo
    PRIVATE
      message_filters
      roscpp
      rosconsole
      roscpp_serialization
      rostime
      xmlrpcpp
      cpp_common
      rosconsole_log4cxx
      rosconsole_backend_interface
  )
endif()

if (USE_LIBCXX)
  target_compile_options(momo
    PRIVATE
      -nostdinc++
      $<$<BOOL:LIBCXX_INCLUDE_DIR>:-isystem${LIBCXX_INCLUDE_DIR}>
  )
endif()

if ("${TARGET_OS}" STREQUAL "windows")
  # 文字コードを utf-8 として扱うのと、シンボルテーブル数を増やす
  target_compile_options(momo PRIVATE /utf-8 /bigobj)
  set_target_properties(momo
    PROPERTIES
      # CRTライブラリを静的リンクさせる
      # CMake 3.15 以上なら MSVC_RUNTIME_LIBRARY が使える
      MSVC_RUNTIME_LIBRARY "MultiThreaded"
  )

  target_link_libraries(momo
    PRIVATE
      dbghelp.lib
      delayimp.lib
      dnsapi.lib
      msimg32.lib
      oleaut32.lib
      psapi.lib
      shell32.lib
      shlwapi.lib
      usp10.lib
      version.lib
      wininet.lib
      winmm.lib
      ws2_32.lib
      amstrmid.lib
      Strmiids.lib
      crypt32.lib
      dmoguids.lib
      iphlpapi.lib
      msdmo.lib
      Secur32.lib
      wmcodecdspuuid.lib
  )

  target_compile_definitions(momo
    PRIVATE
      _CONSOLE
      _WIN32_WINNT=0x0A00
      WEBRTC_WIN
      NOMINMAX
      WIN32_LEAN_AND_MEAN
      UNICODE
      _UNICODE
  )
elseif (TARGET_OS STREQUAL "macos")
  target_sources(momo
    PRIVATE
      src/mac_helper/mac_capturer.mm
      src/mac_helper/macos_version.mm
      src/mac_helper/objc_codec_factory_helper.mm
  )

  target_compile_options(momo PRIVATE -fconstant-string-class=NSConstantString)
  target_link_options(momo PRIVATE -ObjC)
  set_target_properties(momo PROPERTIES CXX_VISIBILITY_PRESET hidden)

  target_link_libraries(momo
    PRIVATE
      "-framework Foundation"
      "-framework AVFoundation"
      "-framework CoreServices"
      "-framework CoreFoundation"
      "-framework AudioUnit"
      "-framework AudioToolbox"
      "-framework CoreAudio"
      "-framework CoreGraphics"
      "-framework CoreMedia"
      "-framework CoreVideo"
      "-framework VideoToolbox"
      "-framework AppKit"
      "-framework Metal"
      "-framework MetalKit"
      "-framework OpenGL"
  )

  target_compile_definitions(momo
    PRIVATE
      WEBRTC_POSIX
      WEBRTC_MAC
  )

elseif (TARGET_OS STREQUAL "linux")
  find_package(Threads REQUIRED)

  target_sources(momo
    PRIVATE
      src/v4l2_video_capturer/v4l2_video_capturer.cpp
  )
  target_compile_definitions(momo
    PRIVATE
      WEBRTC_POSIX
  )
  if (NOT USE_ROS)
    # USE_ROS=OFF かつ Linux 系の場合はカスタムされた libc++ を使っているためオプション追加
    target_compile_definitions(momo PRIVATE _LIBCPP_ABI_UNSTABLE)
  endif()

  set_target_properties(momo PROPERTIES POSITION_INDEPENDENT_CODE ON)
  target_link_libraries(momo
    PRIVATE
      X11
      Xau
      Xdmcp
      xcb
      plds4
      Xext
      expat
      dl
      nss3
      nssutil3
      plc4
      nspr4
      rt
      Threads::Threads
  )

  if (TARGET_ARCH STREQUAL "arm")
    if (USE_LIBCXX)
      target_include_directories(momo PRIVATE ${SYSROOT}/usr/include/${ARCH_NAME})
      target_link_directories(momo PRIVATE ${SYSROOT}/usr/lib/${ARCH_NAME})
    endif()

    if (TARGET_ARCH_ARM STREQUAL "armv8")
      # Jetson の設定
      if (USE_JETSON_ENCODER)

        target_sources(momo
          PRIVATE
            src/hwenc_jetson/jetson_h264_encoder.cpp
            src/hwenc_jetson/jetson_video_decoder.cpp
            ${SYSROOT}/usr/src/nvidia/tegra_multimedia_api/samples/common/classes/NvBuffer.cpp
            ${SYSROOT}/usr/src/nvidia/tegra_multimedia_api/samples/common/classes/NvElement.cpp
            ${SYSROOT}/usr/src/nvidia/tegra_multimedia_api/samples/common/classes/NvElementProfiler.cpp
            ${SYSROOT}/usr/src/nvidia/tegra_multimedia_api/samples/common/classes/NvJpegDecoder.cpp
            ${SYSROOT}/usr/src/nvidia/tegra_multimedia_api/samples/common/classes/NvJpegEncoder.cpp
            ${SYSROOT}/usr/src/nvidia/tegra_multimedia_api/samples/common/classes/NvLogging.cpp
            ${SYSROOT}/usr/src/nvidia/tegra_multimedia_api/samples/common/classes/NvV4l2Element.cpp
            ${SYSROOT}/usr/src/nvidia/tegra_multimedia_api/samples/common/classes/NvV4l2ElementPlane.cpp
            ${SYSROOT}/usr/src/nvidia/tegra_multimedia_api/samples/common/classes/NvVideoConverter.cpp
            ${SYSROOT}/usr/src/nvidia/tegra_multimedia_api/samples/common/classes/NvVideoEncoder.cpp
            ${SYSROOT}/usr/src/nvidia/tegra_multimedia_api/samples/common/classes/NvVideoDecoder.cpp
        )

        target_include_directories(momo PRIVATE ${SYSROOT}/include/libjpeg-8b)
        target_link_directories(momo PRIVATE ${SYSROOT}/usr/lib/aarch64-linux-gnu/tegra)
        target_link_options(momo
          PRIVATE
            "-Wl,-rpath-link=${SYSROOT}/lib/aarch64-linux-gnu"
            "-Wl,-rpath-link=${SYSROOT}/usr/lib/aarch64-linux-gnu"
            "-Wl,-rpath-link=${SYSROOT}/usr/lib/aarch64-linux-gnu/tegra"
        )
        target_link_libraries(momo
          PRIVATE
            v4l2
            nvbuf_utils
            nvbuf_fdmap
            nvddk_vic
            nvddk_2d_v2
            nvjpeg
            nvrm
            nvrm_graphics
            nvos
        )
      endif(USE_JETSON_ENCODER)
    else()
      # armv6, armv7 用
      if (TARGET_ARCH_ARM STREQUAL "armv6")
        target_compile_options(momo PRIVATE -mfloat-abi=hard -mcpu=arm1176jzf-s -mfpu=vfp)
      else()
        target_compile_options(momo PRIVATE -mfloat-abi=hard -march=armv7-a -mtune=generic-armv7-a -mfpu=neon -mthumb)
      endif()

      if (USE_MMAL_ENCODER)
        target_sources(momo
          PRIVATE
<<<<<<< HEAD
            src/hwenc_mmal/mmal_h264_decoder.cpp
=======
            src/hwenc_mmal/mmal_buffer.cpp
>>>>>>> 3969c26b
            src/hwenc_mmal/mmal_h264_encoder.cpp
            src/hwenc_mmal/mmal_v4l2_capture.cpp
        )

        if (TARGET_OS_LINUX STREQUAL "raspbian-buster")
          set(_VC_PATH ${SYSROOT}/opt/vc)
        else()
          set(_VC_PATH ${SYSROOT}/usr)
        endif()

        target_include_directories(momo PRIVATE ${_VC_PATH}/include)
        target_compile_options(momo PRIVATE -ftree-vectorize -pipe)
        target_compile_definitions(momo
          PRIVATE
            STANDALONE
            __STDC_CONSTANT_MACROS
            __STDC_LIMIT_MACROS
            TARGET_POSIX
            _LINUX
            PIC
            _REENTRANT
            _LARGEFILE64_SOURCE
            _FILE_OFFSET_BITS=64
            _FORTIFY_SOURCE
            HAVE_LIBOPENMAX=2
            OMX
            OMX_SKIP64BIT
            USE_EXTERNAL_OMX
            HAVE_LIBBCM_HOST
            USE_EXTERNAL_LIBBCM_HOST
            USE_VCHIQ_ARM
        )
        target_link_directories(momo PRIVATE ${_VC_PATH}/lib)
        target_link_libraries(momo
          PRIVATE
            brcmGLESv2
            brcmEGL
            bcm_host
            containers
            vcos
            vcsm
            vchiq_arm
            mmal
            mmal_core
            mmal_components
            mmal_util
            mmal_vc_client
            m
        )

      endif(USE_MMAL_ENCODER)
    endif(TARGET_ARCH_ARM STREQUAL "armv8")
  endif(TARGET_ARCH STREQUAL "arm")
endif()
<|MERGE_RESOLUTION|>--- conflicted
+++ resolved
@@ -564,11 +564,8 @@
       if (USE_MMAL_ENCODER)
         target_sources(momo
           PRIVATE
-<<<<<<< HEAD
             src/hwenc_mmal/mmal_h264_decoder.cpp
-=======
             src/hwenc_mmal/mmal_buffer.cpp
->>>>>>> 3969c26b
             src/hwenc_mmal/mmal_h264_encoder.cpp
             src/hwenc_mmal/mmal_v4l2_capture.cpp
         )
@@ -622,4 +619,4 @@
       endif(USE_MMAL_ENCODER)
     endif(TARGET_ARCH_ARM STREQUAL "armv8")
   endif(TARGET_ARCH STREQUAL "arm")
-endif()
+endif()