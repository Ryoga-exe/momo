--- conflicted
+++ resolved
@@ -11,10 +11,7 @@
 set(TARGET_ARCH "" CACHE STRING "ビルド対象の動作する CPU。\n有効な値は x86_64, arm")
 set(TARGET_ARCH_ARM "" CACHE STRING "TARGET_ARCH が arm の場合の詳細な CPU の情報。\n有効な値は armv6, armv7, armv8")
 set(USE_ROS OFF CACHE BOOL "ROS を使っているかどうか")
-<<<<<<< HEAD
-=======
 set(USE_NVCODEC_ENCODER OFF CACHE BOOL "NVIDIA VIDEO CODEC SDK のハードウェアエンコーダを利用するかどうか")
->>>>>>> cd9217ce
 set(USE_MMAL_ENCODER OFF CACHE BOOL "MMAL ハードウェアエンコーダを利用するかどうか")
 set(USE_JETSON_ENCODER OFF CACHE BOOL "Jetson のハードウェアエンコーダを利用するかどうか")
 set(USE_H264 OFF CACHE BOOL "H264 を利用するかどうか")
@@ -23,10 +20,7 @@
 set(SDL2_ROOT_DIR "" CACHE PATH "SDL2 のインストール先ディレクトリ\n空文字だった場合はデフォルト検索パスの SDL2 を利用する")
 set(JSON_ROOT_DIR "" CACHE PATH "nlohmann/json のインストール先ディレクトリ")
 set(CLI11_ROOT_DIR "" CACHE PATH "CLI11 のインストール先ディレクトリ")
-<<<<<<< HEAD
-=======
 set(NVCODEC_ROOT_DIR "" CACHE PATH "NVIDIA VIDEO CODEC SDK のインストール先ディレクトリ")
->>>>>>> cd9217ce
 set(WEBRTC_INCLUDE_DIR "" CACHE PATH "WebRTC のインクルードディレクトリ")
 set(WEBRTC_LIBRARY_DIR "" CACHE PATH "WebRTC のライブラリディレクトリ")
 set(WEBRTC_LIBRARY_NAME "webrtc" CACHE STRING "WebRTC のライブラリ名")
@@ -45,11 +39,8 @@
 
   set(TARGET_OS "windows")
   set(TARGET_ARCH "x86_64")
-<<<<<<< HEAD
-=======
   set(USE_NVCODEC_ENCODER ON)
   set(USE_H264 ON)
->>>>>>> cd9217ce
   set(USE_SDL2 ON)
   set(BOOST_ROOT_DIR ${_INSTALL_DIR}/boost)
   set(SDL2_ROOT_DIR ${_INSTALL_DIR}/SDL2)
@@ -147,26 +138,6 @@
 
   set(Boost_ARCHITECTURE 32)
 
-<<<<<<< HEAD
-=======
-elseif(MOMO_PACKAGE_NAME STREQUAL "ubuntu-18.04_armv8")
-
-  set(TARGET_OS "linux")
-  set(TARGET_OS_LINUX "ubuntu-18.04")
-  set(TARGET_ARCH "arm")
-  set(TARGET_ARCH_ARM "armv8")
-  set(BOOST_ROOT_DIR /root/boost)
-  set(JSON_ROOT_DIR /root/json)
-  set(CLI11_ROOT_DIR /root/CLI11)
-  set(WEBRTC_INCLUDE_DIR /root/webrtc/include)
-  set(WEBRTC_LIBRARY_DIR /root/webrtc/lib)
-  set(CLANG_ROOT /root/llvm/clang)
-  set(SYSROOT /root/rootfs)
-
-  set(USE_LIBCXX ON)
-  set(LIBCXX_INCLUDE_DIR /root/llvm/libcxx/include)
-
->>>>>>> cd9217ce
 elseif(MOMO_PACKAGE_NAME STREQUAL "ubuntu-18.04_armv8_jetson_nano")
 
   set(TARGET_OS "linux")
@@ -208,15 +179,6 @@
   set(TARGET_OS_LINUX "ubuntu-18.04")
   set(TARGET_ARCH "x86_64")
   set(USE_SDL2 ON)
-<<<<<<< HEAD
-  set(BOOST_ROOT_DIR /root/boost)
-  set(JSON_ROOT_DIR /root/json)
-  set(CLI11_ROOT_DIR /root/CLI11)
-  set(SDL2_ROOT_DIR "")
-  set(WEBRTC_INCLUDE_DIR /root/webrtc/include)
-  set(WEBRTC_LIBRARY_DIR /root/webrtc/lib)
-  set(CLANG_ROOT /root/llvm/clang)
-=======
   set(USE_NVCODEC_ENCODER ON)
   set(BOOST_ROOT_DIR /root/boost)
   set(JSON_ROOT_DIR /root/json)
@@ -228,7 +190,6 @@
   # /root/llvm/clang にあるコンパイラは使わず、apt でインストールした clang-8 を利用する
   set(CMAKE_C_COMPILER clang-8)
   set(CMAKE_CXX_COMPILER clang++-8)
->>>>>>> cd9217ce
 
   set(USE_LIBCXX ON)
   set(LIBCXX_INCLUDE_DIR /root/llvm/libcxx/include)
@@ -324,10 +285,7 @@
     src/momo_version.cpp
     src/util.cpp
     src/watchdog.cpp
-<<<<<<< HEAD
     src/ssl_verifier.cpp
-=======
->>>>>>> cd9217ce
     src/ayame/ayame_server.cpp
     src/ayame/ayame_websocket_client.cpp
     src/p2p/p2p_connection.cpp
@@ -368,10 +326,7 @@
   PRIVATE
     OPENSSL_IS_BORINGSSL
     USE_ROS=$<BOOL:${USE_ROS}>
-<<<<<<< HEAD
-=======
     USE_NVCODEC_ENCODER=$<BOOL:${USE_NVCODEC_ENCODER}>
->>>>>>> cd9217ce
     USE_MMAL_ENCODER=$<BOOL:${USE_MMAL_ENCODER}>
     USE_JETSON_ENCODER=$<BOOL:${USE_JETSON_ENCODER}>
     USE_H264=$<BOOL:${USE_H264}>
@@ -395,10 +350,7 @@
         SDL2::SDL2main
     )
   else()
-<<<<<<< HEAD
     target_link_directories(momo PRIVATE ${SDL2_LIBDIR})
-=======
->>>>>>> cd9217ce
     target_link_libraries(momo PRIVATE SDL2)
     target_include_directories(momo PRIVATE "${SYSROOT}${SDL2_INCLUDE_DIRS}")
   endif()
@@ -441,23 +393,14 @@
 if (USE_LIBCXX)
   target_compile_options(momo
     PRIVATE
-<<<<<<< HEAD
-      -nostdinc++
-      $<$<BOOL:LIBCXX_INCLUDE_DIR>:-isystem${LIBCXX_INCLUDE_DIR}>
-=======
       "$<$<COMPILE_LANGUAGE:CXX>:-nostdinc++>"
       "$<$<AND:$<COMPILE_LANGUAGE:CXX>,$<BOOL:LIBCXX_INCLUDE_DIR>>:-isystem${LIBCXX_INCLUDE_DIR}>"
->>>>>>> cd9217ce
   )
 endif()
 
 if ("${TARGET_OS}" STREQUAL "windows")
   # 文字コードを utf-8 として扱うのと、シンボルテーブル数を増やす
-<<<<<<< HEAD
   target_compile_options(momo PRIVATE /utf-8 /bigobj)
-=======
-  set_property(TARGET momo APPEND PROPERTY COMPILE_OPTIONS "/utf-8;/bigobj")
->>>>>>> cd9217ce
   set_target_properties(momo
     PROPERTIES
       # CRTライブラリを静的リンクさせる
@@ -500,8 +443,6 @@
       UNICODE
       _UNICODE
   )
-<<<<<<< HEAD
-=======
 
   # NVIDIA Video Codec SDK
   if (USE_NVCODEC_ENCODER)
@@ -521,7 +462,6 @@
     )
   endif()
 
->>>>>>> cd9217ce
 elseif (TARGET_OS STREQUAL "macos")
   target_sources(momo
     PRIVATE
@@ -530,13 +470,8 @@
       src/mac_helper/objc_codec_factory_helper.mm
   )
 
-<<<<<<< HEAD
   target_compile_options(momo PRIVATE -fconstant-string-class=NSConstantString)
   target_link_options(momo PRIVATE -ObjC)
-=======
-  set_property(TARGET momo APPEND PROPERTY COMPILE_OPTIONS "-fconstant-string-class=NSConstantString")
-  set_property(TARGET momo APPEND PROPERTY LINK_OPTIONS "-ObjC")
->>>>>>> cd9217ce
   set_target_properties(momo PROPERTIES CXX_VISIBILITY_PRESET hidden)
 
   target_link_libraries(momo
@@ -599,8 +534,6 @@
       Threads::Threads
   )
 
-<<<<<<< HEAD
-=======
   # NVIDIA Video Codec SDK
   if (USE_NVCODEC_ENCODER)
     target_sources(momo
@@ -629,7 +562,6 @@
     target_link_libraries(momo PRIVATE cuda cudart_static dl rt nvcuvid)
   endif()
 
->>>>>>> cd9217ce
   if (TARGET_ARCH STREQUAL "arm")
     if (USE_LIBCXX)
       target_include_directories(momo PRIVATE ${SYSROOT}/usr/include/${ARCH_NAME})
@@ -659,18 +591,12 @@
 
         target_include_directories(momo PRIVATE ${SYSROOT}/include/libjpeg-8b)
         target_link_directories(momo PRIVATE ${SYSROOT}/usr/lib/aarch64-linux-gnu/tegra)
-<<<<<<< HEAD
         target_link_options(momo
           PRIVATE
             "-Wl,-rpath-link=${SYSROOT}/lib/aarch64-linux-gnu"
             "-Wl,-rpath-link=${SYSROOT}/usr/lib/aarch64-linux-gnu"
             "-Wl,-rpath-link=${SYSROOT}/usr/lib/aarch64-linux-gnu/tegra"
         )
-=======
-        set_property(TARGET momo APPEND PROPERTY LINK_FLAGS "-Wl,-rpath-link=${SYSROOT}/lib/aarch64-linux-gnu")
-        set_property(TARGET momo APPEND PROPERTY LINK_FLAGS "-Wl,-rpath-link=${SYSROOT}/usr/lib/aarch64-linux-gnu")
-        set_property(TARGET momo APPEND PROPERTY LINK_FLAGS "-Wl,-rpath-link=${SYSROOT}/usr/lib/aarch64-linux-gnu/tegra")
->>>>>>> cd9217ce
         target_link_libraries(momo
           PRIVATE
             v4l2
@@ -687,28 +613,18 @@
     else()
       # armv6, armv7 用
       if (TARGET_ARCH_ARM STREQUAL "armv6")
-<<<<<<< HEAD
         target_compile_options(momo PRIVATE -mfloat-abi=hard -mcpu=arm1176jzf-s -mfpu=vfp)
       else()
         target_compile_options(momo PRIVATE -mfloat-abi=hard -march=armv7-a -mtune=generic-armv7-a -mfpu=neon -mthumb)
-=======
-        set_property(TARGET momo APPEND PROPERTY COMPILE_OPTIONS "-mfloat-abi=hard;-mcpu=arm1176jzf-s;-mfpu=vfp")
-      else()
-        set_property(TARGET momo APPEND PROPERTY COMPILE_OPTIONS "-mfloat-abi=hard;-march=armv7-a;-mtune=generic-armv7-a;-mfpu=neon;-mthumb")
->>>>>>> cd9217ce
       endif()
 
       if (USE_MMAL_ENCODER)
         target_sources(momo
           PRIVATE
-<<<<<<< HEAD
             src/hwenc_mmal/mmal_h264_decoder.cpp
             src/hwenc_mmal/mmal_buffer.cpp
             src/hwenc_mmal/mmal_h264_encoder.cpp
             src/hwenc_mmal/mmal_v4l2_capture.cpp
-=======
-            src/hwenc_mmal/mmal_h264_encoder.cpp
->>>>>>> cd9217ce
         )
 
         if (TARGET_OS_LINUX STREQUAL "raspbian-buster")
@@ -718,11 +634,7 @@
         endif()
 
         target_include_directories(momo PRIVATE ${_VC_PATH}/include)
-<<<<<<< HEAD
         target_compile_options(momo PRIVATE -ftree-vectorize -pipe)
-=======
-        set_property(TARGET momo APPEND PROPERTY COMPILE_OPTIONS "-ftree-vectorize;-pipe")
->>>>>>> cd9217ce
         target_compile_definitions(momo
           PRIVATE
             STANDALONE
