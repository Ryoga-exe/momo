include VERSION

# momo バイナリを生成するための Makefile

# 外から指定可能な変数の一覧。
#
# 以下の一覧の値は PACKAGE_NAME を指定していれば自動的に設定されますが、
# それぞれを外から指定することも可能です。
#
# TARGET_OS: ビルド対象の動作する OS
#   有効な値は linux, mac
#
# TARGET_OS_LINUX: TARGET_OS が linux の場合の詳細な OS の情報
#   有効な値は raspbian-stretch, ubuntu-16.04, ubuntu-18.04
#
# TARGET_ARCH: ビルド対象の動作する CPU
#   有効な値は x86_64, arm
#
# TARGET_ARCH_ARM: TARGET_ARCH が arm の場合の詳細な CPU の情報
#   有効な値は armv6, armv7, armv8
#
# USE_ROS: ROS を使っているかどうか
#   有効な値は 0, 1
#
# USE_IL_ENCODER: ハードウェアエンコーダを利用するかどうか
#   有効な値は 0, 1
#
# BOOST_ROOT: Boost のインストール先ディレクトリ
#
# WEBRTC_SRC_ROOT: WebRTC のソースディレクトリ
#
# WEBRTC_LIB_ROOT: WebRTC のビルドディレクトリ
#
# SYSROOT: TARGET_ARCH が arm の場合のクロスビルド用の RootFS ディレクトリ
#
# BUILD_MODE: ビルドモード。明示的に指定しない限り build になる。
#   有効な値は build, package
#
# BUILD_ROOT: ビルド用ディレクトリ。デフォルトでは ../momo-build になる。
#
# MOMO_CFLAGS: C コンパイラに追加で渡すフラグ。最適化フラグやデバッグフラグを入れることを想定している。

ifeq ($(PACKAGE_NAME),raspbian-stretch_armv6)
  TARGET_OS ?= linux
  TARGET_OS_LINUX ?= raspbian-stretch
  TARGET_ARCH ?= arm
  TARGET_ARCH_ARM ?= armv6
  USE_ROS ?= 0
  USE_IL_ENCODER ?= 1
  BOOST_ROOT ?= /root/boost-$(BOOST_VERSION)
  WEBRTC_SRC_ROOT ?= /root/webrtc/src
  WEBRTC_LIB_ROOT ?= /root/webrtc-build/raspbian-stretch_armv6
  SYSROOT ?= /root/rootfs
else ifeq ($(PACKAGE_NAME),raspbian-stretch_armv7)
  TARGET_OS ?= linux
  TARGET_OS_LINUX ?= raspbian-stretch
  TARGET_ARCH ?= arm
  TARGET_ARCH_ARM ?= armv7
  USE_ROS ?= 0
  USE_IL_ENCODER ?= 1
  BOOST_ROOT ?= /root/boost-$(BOOST_VERSION)
  WEBRTC_SRC_ROOT ?= /root/webrtc/src
  WEBRTC_LIB_ROOT ?= /root/webrtc-build/raspbian-stretch_armv7
  SYSROOT ?= /root/rootfs
else ifeq ($(PACKAGE_NAME),ubuntu-16.04_armv7_ros)
  TARGET_OS ?= linux
  TARGET_OS_LINUX ?= ubuntu-16.04
  TARGET_ARCH ?= arm
  TARGET_ARCH_ARM ?= armv7
  USE_ROS ?= 1
  USE_IL_ENCODER ?= 0
  BOOST_ROOT ?= /root/boost-$(BOOST_VERSION)
  WEBRTC_SRC_ROOT ?= /root/webrtc/src
  WEBRTC_LIB_ROOT ?= /root/webrtc-build/ubuntu-16.04_armv7_ros
  SYSROOT ?= /root/rootfs
else ifeq ($(PACKAGE_NAME),ubuntu-16.04_armv8)
  TARGET_OS ?= linux
  TARGET_OS_LINUX ?= ubuntu-16.04
  TARGET_ARCH ?= arm
  TARGET_ARCH_ARM ?= armv8
  USE_ROS ?= 0
  USE_IL_ENCODER ?= 0
  BOOST_ROOT ?= /root/boost-$(BOOST_VERSION)
  WEBRTC_SRC_ROOT ?= /root/webrtc/src
  WEBRTC_LIB_ROOT ?= /root/webrtc-build/ubuntu-16.04_armv8
  SYSROOT ?= /root/rootfs
else ifeq ($(PACKAGE_NAME),ubuntu-16.04_x86_64_ros)
  TARGET_OS ?= linux
  TARGET_OS_LINUX ?= ubuntu-16.04
  TARGET_ARCH ?= x86_64
  USE_ROS ?= 1
  USE_IL_ENCODER ?= 0
  BOOST_ROOT ?= /root/boost-$(BOOST_VERSION)
  WEBRTC_SRC_ROOT ?= /root/webrtc/src
  WEBRTC_LIB_ROOT ?= /root/webrtc-build/ubuntu-16.04_x86_64_ros
else ifeq ($(PACKAGE_NAME),ubuntu-18.04_x86_64)
  TARGET_OS ?= linux
  TARGET_OS_LINUX ?= ubuntu-18.04
  TARGET_ARCH ?= x86_64
  USE_ROS ?= 0
  USE_IL_ENCODER ?= 0
  BOOST_ROOT ?= /root/boost-$(BOOST_VERSION)
  WEBRTC_SRC_ROOT ?= /root/webrtc/src
  WEBRTC_LIB_ROOT ?= /root/webrtc-build/ubuntu-18.04_x86_64
else ifeq ($(PACKAGE_NAME),mac)
  TARGET_OS ?= mac
  TARGET_ARCH ?= x86_64
  USE_ROS ?= 0
  USE_IL_ENCODER ?= 0
  BOOST_ROOT ?= $(CURDIR)/build/mac/boost-$(BOOST_VERSION)
  # CURDIR を付けると、ar に渡す時に引数が長すぎるって怒られたので、
  # 相対パスで指定する。
  WEBRTC_SRC_ROOT ?= build/mac/webrtc/src
  WEBRTC_LIB_ROOT ?= build/mac/webrtc-build/mac

  # depot_tools へのパスを通しておく
  # (Docker から実行するタイプのビルドでは事前に通してあるが、こっちは通してない可能性があるので)
  export PATH := $(CURDIR)/build/mac/webrtc/depot_tools:$(PATH)
else
  # 各変数がちゃんと設定されているか確認する

  ifndef TARGET_OS
    $(info - TARGET_OS が指定されていません)
    HAS_ERROR = 1
  endif

  ifeq ($(TARGET_OS),linux)
    ifndef TARGET_OS_LINUX
      $(info - TARGET_OS_LINUX が指定されていません)
      HAS_ERROR = 1
    endif
  endif

  ifndef TARGET_ARCH
    $(info - TARGET_ARCH が指定されていません)
    HAS_ERROR = 1
  endif

  ifeq ($(TARGET_ARCH),arm)
    ifndef TARGET_ARCH_ARM
      $(info - TARGET_ARCH_ARM が指定されていません)
      HAS_ERROR = 1
    endif
  endif

  ifndef USE_ROS
    $(info - USE_ROS が指定されていません)
    HAS_ERROR = 1
  endif

  ifndef USE_IL_ENCODER
    $(info - USE_IL_ENCODER が指定されていません)
    HAS_ERROR = 1
  endif

  ifndef BOOST_ROOT
    $(info - BOOST_ROOT が指定されていません)
    HAS_ERROR = 1
  endif

  ifndef WEBRTC_SRC_ROOT
    $(info - WEBRTC_SRC_ROOT が指定されていません)
    HAS_ERROR = 1
  endif

  ifndef WEBRTC_LIB_ROOT
    $(info - WEBRTC_LIB_ROOT が指定されていません)
    HAS_ERROR = 1
  endif

  ifeq ($(TARGET_ARCH),arm)
    ifndef SYSROOT
      $(info - SYSROOT が指定されていません)
      HAS_ERROR = 1
    endif
  endif

  ifeq ($(HAS_ERROR),1)
    $(info )
    $(info 各変数の設定か、PACKAGE_NAME の設定をして下さい。)
  endif
endif
BUILD_MODE ?= build

ifdef PACKAGE_NAME
  # この BUILD_ROOT のデフォルト値に他の場所でも依存してるので、
  # 書き換える時は気をつけること
  BUILD_ROOT ?= _build/$(PACKAGE_NAME)
else
  BUILD_ROOT ?= _build/local
endif

CFLAGS += -Wno-macro-redefined -fno-lto -std=c++11 -pthread -DWEBRTC_POSIX -DOPENSSL_IS_BORINGSSL -Isrc/
CFLAGS += -I$(WEBRTC_SRC_ROOT) -I$(WEBRTC_SRC_ROOT)/third_party/libyuv/include -I$(WEBRTC_SRC_ROOT)/third_party/abseil-cpp
LDFLAGS += -L$(BUILD_ROOT) -lpthread

LDFLAGS += -lwebrtc

ifeq ($(USE_ROS),1)
  ifeq ($(TARGET_OS_LINUX),ubuntu-16.04)
    ROS_VERSION = kinetic
  else ifeq ($(TARGET_OS_LINUX),ubuntu-18.04)
    ROS_VERSION = melodic
  else
    $(error ROS_VERSION が決定できません)
  endif
endif

# x86_64/armv8 の場合は H264 を使わない
ifeq ($(TARGET_OS),linux)
  ifeq ($(TARGET_ARCH),x86_64)
    CFLAGS += -DUSE_H264=0
  else ifeq ($(TARGET_ARCH_ARM),armv8)
    CFLAGS += -DUSE_H264=0
  else
    CFLAGS += -DUSE_H264=1
  endif
endif

ifeq ($(TARGET_OS),linux)
  CFLAGS += -fpic
  LDFLAGS += -lX11 -lXau -lXdmcp -lxcb -lplds4 -lXext -lexpat -ldl -lnss3 -lnssutil3 -lplc4 -lnspr4 -lrt

  CC = $(WEBRTC_SRC_ROOT)/third_party/llvm-build/Release+Asserts/bin/clang
  CXX = $(WEBRTC_SRC_ROOT)/third_party/llvm-build/Release+Asserts/bin/clang++
  AR = $(WEBRTC_SRC_ROOT)/third_party/llvm-build/Release+Asserts/bin/llvm-ar

  ifeq ($(TARGET_ARCH),arm)
    ifeq ($(TARGET_ARCH_ARM),armv8)
      ARCH_NAME = aarch64-linux-gnu
    else
      ARCH_NAME = arm-linux-gnueabihf
    endif

    CC += --sysroot=$(SYSROOT) --target=$(ARCH_NAME)
    CXX += --sysroot=$(SYSROOT) --target=$(ARCH_NAME)
    ifeq ($(USE_ROS),1)
      # USE_ROS=1 の場合は libstdc++ を使う（追加オプション無し）
    else
      # USE_ROS=0 の場合は libc++ を使う
      CFLAGS += -I$(SYSROOT)/usr/include/$(ARCH_NAME)
      LDFLAGS += -L$(SYSROOT)/usr/lib/$(ARCH_NAME)
    endif

    ifneq ($(TARGET_ARCH_ARM),armv8)
      # armv6, armv7 用

      CFLAGS += -mfloat-abi=hard
      ifeq ($(TARGET_ARCH_ARM),armv6)
        CFLAGS += -mcpu=arm1176jzf-s -mfpu=vfp
      else
        CFLAGS += -march=armv7-a -mtune=generic-armv7-a -mfpu=neon -mthumb
      endif

      # ilclient の設定
      ifeq ($(USE_IL_ENCODER),1)
        ifeq ($(TARGET_OS_LINUX),raspbian-stretch)
          VC_PATH = $(SYSROOT)/opt/vc
        else
          VC_PATH = $(SYSROOT)/usr
        endif

        IL_SOURCES = $(wildcard libs/ilclient/*.c)
        IL_OBJECTS = $(addprefix $(BUILD_ROOT)/,$(patsubst %.c,%.o,$(IL_SOURCES)))
        IL_CFLAGS = \
          -DSTANDALONE \
          -D__STDC_CONSTANT_MACROS \
          -D__STDC_LIMIT_MACROS \
          -DTARGET_POSIX \
          -D_LINUX \
          -fPIC \
          -DPIC \
          -D_REENTRANT \
          -D_LARGEFILE64_SOURCE \
          -D_FILE_OFFSET_BITS=64 \
          -U_FORTIFY_SOURCE \
          -g \
          -DHAVE_LIBOPENMAX=2 \
          -DOMX \
          -DOMX_SKIP64BIT \
          -ftree-vectorize \
          -pipe \
          -DUSE_EXTERNAL_OMX \
          -DHAVE_LIBBCM_HOST \
          -DUSE_EXTERNAL_LIBBCM_HOST \
          -DUSE_VCHIQ_ARM
        IL_INCLUDES = \
          -I$(VC_PATH)/include/ \
          -I$(VC_PATH)/include/interface/vcos/pthreads \
          -I$(VC_PATH)/include/interface/vmcs_host/linux
        CFLAGS += \
          -DUSE_IL_ENCODER=1 \
          $(IL_CFLAGS) \
          -I$(VC_PATH)/include/ \
          -Ilibs/ilclient/ \
          -I.
        LDFLAGS += \
          -L$(VC_PATH)/lib/ \
          -lbrcmGLESv2 \
          -lbrcmEGL \
          -lopenmaxil \
          -lbcm_host \
          -lvcos \
          -lvchiq_arm \
          -lm
        SOURCES += $(shell find hwenc_il -maxdepth 1 -name '*.cpp')
        LDFLAGS += -lilclient
        LIBILCLIENT = $(BUILD_ROOT)/libilclient.a
      endif
    endif
  endif
endif

ifeq ($(TARGET_OS),mac)
  CFLAGS += -DWEBRTC_POSIX -DWEBRTC_MAC
  LDFLAGS += \
    -F/Applications/Xcode.app/Contents/Developer/Platforms/MacOSX.platform/Developer/SDKs/MacOSX.sdk/System/Library/Frameworks \
    -ldl \
    -framework Foundation \
    -framework AVFoundation \
    -framework CoreServices \
    -framework CoreFoundation \
    -framework AudioUnit \
    -framework AudioToolbox \
    -framework CoreAudio \
    -framework CoreGraphics \
    -framework CoreMedia \
    -framework CoreVideo
endif

<<<<<<< HEAD
ifeq ($(UNAME),Darwin)
	CFLAGS += -DWEBRTC_POSIX -DWEBRTC_MAC
	LDFLAGS += -F/Applications/Xcode.app/Contents/Developer/Platforms/MacOSX.platform/Developer/SDKs/MacOSX.sdk/System/Library/Frameworks -ldl -framework Foundation -framework AVFoundation -framework CoreServices -framework CoreFoundation -framework AudioUnit -framework AudioToolbox -framework CoreAudio -framework CoreGraphics -framework CoreMedia -framework CoreVideo -framework VideoToolbox
	CFLAGS += -fconstant-string-class=NSConstantString -I$(RTC_ROOT)/src/sdk/objc -I$(RTC_ROOT)/src/sdk/objc/base -I$(BOOST_PATH)/include
	LDFLAGS += -L$(BOOST_PATH)/lib
	SOURCE += $(shell find $(CURDIR)/src -name '*.mm')
=======
ifeq ($(USE_ROS),1)
  # USE_ROS=1 の場合は libstdc++ を使う（追加オプション無し）
else
  # USE_ROS=0 の場合は libc++ を使う
  CFLAGS += -nostdinc++ -isystem$(WEBRTC_SRC_ROOT)/buildtools/third_party/libc++/trunk/include
>>>>>>> c3f20ff2
endif

ifeq ($(USE_ROS),1)
  CFLAGS += -DHAVE_JPEG=1 -DUSE_ROS=1 -I$(SYSROOT)/opt/ros/$(ROS_VERSION)/include
  LDFLAGS += \
    -lpthread \
    -L$(SYSROOT)/opt/ros/$(ROS_VERSION)/lib \
    -lmessage_filters \
    -lroscpp \
    -lrosconsole \
    -lroscpp_serialization \
    -lrostime \
    -lxmlrpcpp \
    -lcpp_common \
    -lrosconsole_log4cxx \
    -lrosconsole_backend_interface
  SOURCES += $(shell find src -name '*.cpp')
else
  SOURCES += $(shell find src -type d -name 'ros' -prune -o -type f -name '*.cpp' -print)
endif

OBJECTS = $(addprefix $(BUILD_ROOT)/,$(patsubst %.cpp,%.o,$(SOURCES)))

# Boost
CFLAGS += -I$(BOOST_ROOT)/include
LDFLAGS += -L$(BOOST_ROOT)/lib
# Boost.Beast で BoringSSL を使うので、そのあたりも追加する
CFLAGS += -I$(WEBRTC_SRC_ROOT)/third_party/boringssl/src/include -DOPENSSL_IS_BORINGSSL
LDFLAGS += -L$(WEBRTC_LIB_ROOT)/obj/third_party/boringssl -lboost_filesystem -lboringssl

# JSON
CFLAGS += -Ilibs/json-$(JSON_VERSION)/include

# CLI11
CFLAGS += -Ilibs/CLI11-$(CLI11_VERSION)/include

# パッケージ用のフラグ
ifeq ($(BUILD_MODE),package)
  LDFLAGS += -s
endif

# ヘッダの依存関係をうまくやる
DEPS=$(addprefix $(BUILD_ROOT)/,$(patsubst %.cpp,%.d,$(SOURCES)))
CFLAGS += -MMD -MP
-include $(DEPS)

# ユーザ指定のフラグを追加
CFLAGS += $(MOMO_CFLAGS)

.PHONY: help
help:
	@echo ""
	@echo "momo バイナリを生成するための Makefile"
	@echo ""
	@echo "使い方:"
	@echo "  make PACKAGE_NAME=<パッケージ名> momo"
	@echo ""
	@echo "パッケージ名の一覧については cd build && make help を参照して下さい。"
	@echo ""
	@echo "PACKAGE_NAME の代わりにいくつかの変数を定義することでカスタマイズもできます。"
	@echo "詳細については Makefile のコメントを参照して下さい。"
	@echo ""

$(BUILD_ROOT):
	# ビルド用ディレクトリを作っておく
	mkdir -p $(BUILD_ROOT)

# libs/ilclient 以下のソースのビルドルール
$(BUILD_ROOT)/libs/ilclient/%.o: libs/ilclient/%.c | $(BUILD_ROOT)
	@mkdir -p `dirname $@`
	$(CC) $(IL_CFLAGS) $(IL_INCLUDES) -c $< -o $@ -Wno-deprecated-declarations

$(BUILD_ROOT)/libilclient.a: $(IL_OBJECTS) | $(BUILD_ROOT)
	$(AR) -rcT $@ $^

# WEBRTC_LIB_ROOT が空の時に find するとエラーになるので、
# WEBRTC_LIB_ROOT が定義されている時だけルールを定義する
ifdef WEBRTC_LIB_ROOT

$(BUILD_ROOT)/libwebrtc.a: $(shell find $(WEBRTC_LIB_ROOT)/obj -name '*.o') | $(BUILD_ROOT)
	$(AR) -rcT $@ $^

endif

# hwenc_il 以下のソースのビルドルール
$(BUILD_ROOT)/hwenc_il/%.o: hwenc_il/%.cpp | $(BUILD_ROOT)
	@mkdir -p `dirname $@`
	$(CXX) $(CFLAGS) $(INCLUDES) -c $< -o $@

# src 以下のソースのビルドルール
$(BUILD_ROOT)/src/%.o: src/%.cpp | $(BUILD_ROOT)
	@mkdir -p `dirname $@`
	$(CXX) $(CFLAGS) $(INCLUDES) -c $< -o $@

$(BUILD_ROOT)/momo: $(LIBILCLIENT) $(BUILD_ROOT)/libwebrtc.a $(OBJECTS) | $(BUILD_ROOT)
	$(CXX) -o $(BUILD_ROOT)/momo $(OBJECTS) $(LDFLAGS)

.PHONY: momo
momo:
	# 依存ライブラリのビルドと取得
	cd $(WEBRTC_LIB_ROOT) && ninja
	if [ ! -e libs/json-$(JSON_VERSION)/include ]; then git clone --branch v$(JSON_VERSION) --depth 1 https://github.com/nlohmann/json.git libs/json-$(JSON_VERSION); fi
	if [ ! -e libs/CLI11-$(CLI11_VERSION)/include ]; then git clone --branch v$(CLI11_VERSION) --depth 1 https://github.com/CLIUtils/CLI11.git libs/CLI11-$(CLI11_VERSION); fi

	# momo 本体のビルド
	$(MAKE) $(BUILD_ROOT)/momo

	# ビルド後に ./momo p2p で動作確認できるようにしたいので、生成されたバイナリをルートディレクトリにコピーする
	cp $(BUILD_ROOT)/momo momo

.PHONY: clean
clean:
	rm -f $(shell find $(BUILD_ROOT) -type f -name '*.o')
	rm -f $(shell find $(BUILD_ROOT) -type f -name '*.a')
	rm -f $(shell find $(BUILD_ROOT) -type f -name '*.d')
	rm -f momo<|MERGE_RESOLUTION|>--- conflicted
+++ resolved
@@ -313,6 +313,7 @@
 
 ifeq ($(TARGET_OS),mac)
   CFLAGS += -DWEBRTC_POSIX -DWEBRTC_MAC
+  CFLAGS += -fconstant-string-class=NSConstantString -I$(WEBRTC_SRC_ROOT)/sdk/objc -I$(WEBRTC_SRC_ROOT)/sdk/objc/base
   LDFLAGS += \
     -F/Applications/Xcode.app/Contents/Developer/Platforms/MacOSX.platform/Developer/SDKs/MacOSX.sdk/System/Library/Frameworks \
     -ldl \
@@ -325,23 +326,16 @@
     -framework CoreAudio \
     -framework CoreGraphics \
     -framework CoreMedia \
-    -framework CoreVideo
-endif
-
-<<<<<<< HEAD
-ifeq ($(UNAME),Darwin)
-	CFLAGS += -DWEBRTC_POSIX -DWEBRTC_MAC
-	LDFLAGS += -F/Applications/Xcode.app/Contents/Developer/Platforms/MacOSX.platform/Developer/SDKs/MacOSX.sdk/System/Library/Frameworks -ldl -framework Foundation -framework AVFoundation -framework CoreServices -framework CoreFoundation -framework AudioUnit -framework AudioToolbox -framework CoreAudio -framework CoreGraphics -framework CoreMedia -framework CoreVideo -framework VideoToolbox
-	CFLAGS += -fconstant-string-class=NSConstantString -I$(RTC_ROOT)/src/sdk/objc -I$(RTC_ROOT)/src/sdk/objc/base -I$(BOOST_PATH)/include
-	LDFLAGS += -L$(BOOST_PATH)/lib
-	SOURCE += $(shell find $(CURDIR)/src -name '*.mm')
-=======
+    -framework CoreVideo \
+    -framework VideoToolbox
+  SOURCES += $(shell find src -name '*.mm')
+endif
+
 ifeq ($(USE_ROS),1)
   # USE_ROS=1 の場合は libstdc++ を使う（追加オプション無し）
 else
   # USE_ROS=0 の場合は libc++ を使う
   CFLAGS += -nostdinc++ -isystem$(WEBRTC_SRC_ROOT)/buildtools/third_party/libc++/trunk/include
->>>>>>> c3f20ff2
 endif
 
 ifeq ($(USE_ROS),1)
@@ -363,7 +357,7 @@
   SOURCES += $(shell find src -type d -name 'ros' -prune -o -type f -name '*.cpp' -print)
 endif
 
-OBJECTS = $(addprefix $(BUILD_ROOT)/,$(patsubst %.cpp,%.o,$(SOURCES)))
+OBJECTS = $(addprefix $(BUILD_ROOT)/,$(patsubst %.mm,%.o,$(patsubst %.cpp,%.o,$(SOURCES))))
 
 # Boost
 CFLAGS += -I$(BOOST_ROOT)/include
@@ -384,7 +378,7 @@
 endif
 
 # ヘッダの依存関係をうまくやる
-DEPS=$(addprefix $(BUILD_ROOT)/,$(patsubst %.cpp,%.d,$(SOURCES)))
+DEPS=$(addprefix $(BUILD_ROOT)/,$(patsubst %.mm,%.d,$(patsubst %.cpp,%.d,$(SOURCES))))
 CFLAGS += -MMD -MP
 -include $(DEPS)
 
@@ -436,6 +430,10 @@
 	@mkdir -p `dirname $@`
 	$(CXX) $(CFLAGS) $(INCLUDES) -c $< -o $@
 
+$(BUILD_ROOT)/src/%.o: src/%.mm | $(BUILD_ROOT)
+	@mkdir -p `dirname $@`
+	$(CXX) $(CFLAGS) $(INCLUDES) -c $< -o $@
+
 $(BUILD_ROOT)/momo: $(LIBILCLIENT) $(BUILD_ROOT)/libwebrtc.a $(OBJECTS) | $(BUILD_ROOT)
 	$(CXX) -o $(BUILD_ROOT)/momo $(OBJECTS) $(LDFLAGS)
 
