#include "jetson_buffer.h"

// Linux
#include <sys/ioctl.h>

// WebRTC
#include <api/video/i420_buffer.h>
#include <rtc_base/logging.h>
#include <third_party/libyuv/include/libyuv.h>

static const int kBufferAlignment = 64;

rtc::scoped_refptr<JetsonBuffer> JetsonBuffer::Create(
    webrtc::VideoType video_type,
    int raw_width,
    int raw_height,
    int scaled_width,
    int scaled_height,
    int fd,
    uint32_t pixfmt,
    std::shared_ptr<JetsonJpegDecoder> decoder) {
<<<<<<< HEAD
  return rtc::make_ref_counted<JetsonBuffer>(
      video_type,
      raw_width,
      raw_height,
      scaled_width,
      scaled_height,
      fd,
      pixfmt,
      decoder);
=======
  return new rtc::RefCountedObject<JetsonBuffer>(
      video_type, raw_width, raw_height, scaled_width, scaled_height, fd,
      pixfmt, decoder);
>>>>>>> a2caa792
}

rtc::scoped_refptr<JetsonBuffer> JetsonBuffer::Create(
    webrtc::VideoType video_type,
    int raw_width,
    int raw_height,
    int scaled_width,
    int scaled_height) {
<<<<<<< HEAD
  return rtc::make_ref_counted<JetsonBuffer>(
      video_type,
      raw_width,
      raw_height,
      scaled_width,
      scaled_height);
=======
  return new rtc::RefCountedObject<JetsonBuffer>(
      video_type, raw_width, raw_height, scaled_width, scaled_height);
>>>>>>> a2caa792
}

webrtc::VideoFrameBuffer::Type JetsonBuffer::type() const {
  return Type::kNative;
}

webrtc::VideoType JetsonBuffer::VideoType() const {
  return video_type_;
}

int JetsonBuffer::width() const {
  return scaled_width_;
}

int JetsonBuffer::height() const {
  return scaled_height_;
}

rtc::scoped_refptr<webrtc::I420BufferInterface> JetsonBuffer::ToI420() {
  if (video_type_ == webrtc::VideoType::kMJPEG) {
    rtc::scoped_refptr<webrtc::I420Buffer> scaled_buffer =
        webrtc::I420Buffer::Create(scaled_width_, scaled_height_);
    int32_t buffer_width = ((scaled_width_ + 15) / 16) * 16;
    int32_t buffer_height = ((scaled_height_ + 15) / 16) * 16;

    NvBufferCreateParams input_params = {0};
    input_params.payloadType = NvBufferPayload_SurfArray;
    input_params.width = buffer_width;
    input_params.height = buffer_height;
    input_params.layout = NvBufferLayout_Pitch;
    input_params.colorFormat = NvBufferColorFormat_YUV420;
    input_params.nvbuf_tag = NvBufferTag_NONE;

    int dmabuf_fd;
    if (NvBufferCreateEx(&dmabuf_fd, &input_params) == -1) {
      RTC_LOG(LS_ERROR) << __FUNCTION__ << " Failed to NvBufferCreateEx";
      return scaled_buffer;
    }

    NvBufferParams params = {0};
    if (NvBufferGetParams(fd_, &params) == -1) {
      RTC_LOG(LS_ERROR) << __FUNCTION__ << " Failed to NvBufferGetParams";
      return scaled_buffer;
    }

    NvBufferRect src_rect, dest_rect;
    src_rect.top = 0;
    src_rect.left = 0;
    src_rect.width = params.width[0];
    src_rect.height = params.height[0];
    dest_rect.top = 0;
    dest_rect.left = 0;
    dest_rect.width = buffer_width;
    dest_rect.height = buffer_height;

    NvBufferTransformParams trans_params;
    memset(&trans_params, 0, sizeof(trans_params));
    trans_params.transform_flag = NVBUFFER_TRANSFORM_FILTER;
    trans_params.transform_flip = NvBufferTransform_None;
    trans_params.transform_filter = NvBufferTransform_Filter_Smart;
    trans_params.src_rect = src_rect;
    trans_params.dst_rect = dest_rect;

    if (NvBufferTransform(fd_, dmabuf_fd, &trans_params) == -1) {
      RTC_LOG(LS_ERROR) << __FUNCTION__ << " Failed to NvBufferTransform";
      return scaled_buffer;
    }

    NvBufferParams dmabuf_params = {0};
    if (NvBufferGetParams(dmabuf_fd, &dmabuf_params) == -1) {
      RTC_LOG(LS_ERROR) << __FUNCTION__ << " Failed to NvBufferGetParams";
      return scaled_buffer;
    }

    int ret;
    void* data_addr;
    uint8_t* dest_addr;
    for (int plane = 0; plane < dmabuf_params.num_planes; plane++) {
      ret = NvBufferMemMap(dmabuf_fd, plane, NvBufferMem_Read, &data_addr);
      if (ret == 0) {
        NvBufferMemSyncForCpu(dmabuf_fd, plane, &data_addr);
        int height, width;
        if (plane == 0) {
          dest_addr = scaled_buffer.get()->MutableDataY();
          width = scaled_width_;
          height = scaled_height_;
        } else if (plane == 1) {
          dest_addr = scaled_buffer.get()->MutableDataU();
          width = (scaled_width_ + 1) >> 1;
          height = (scaled_height_ + 1) >> 1;
        } else if (plane == 2) {
          dest_addr = scaled_buffer.get()->MutableDataV();
          width = (scaled_width_ + 1) >> 1;
          height = (scaled_height_ + 1) >> 1;
        }
        for (int i = 0; i < height; i++) {
          memcpy(dest_addr + width * i,
                 (uint8_t*)data_addr + dmabuf_params.pitch[plane] * i, width);
        }
      }
      NvBufferMemUnMap(dmabuf_fd, plane, &data_addr);
      if (ret == -1) {
        RTC_LOG(LS_ERROR) << __FUNCTION__
                          << " Failed to NvBufferMemMap plane=" << plane;
        return scaled_buffer;
      }
    }

    NvBufferDestroy(dmabuf_fd);

    return scaled_buffer;
  } else {
    rtc::scoped_refptr<webrtc::I420Buffer> i420_buffer =
        webrtc::I420Buffer::Create(raw_width_, raw_height_);
    const int conversionResult = libyuv::ConvertToI420(
        data_.get(), length_, i420_buffer.get()->MutableDataY(),
        i420_buffer.get()->StrideY(), i420_buffer.get()->MutableDataU(),
        i420_buffer.get()->StrideU(), i420_buffer.get()->MutableDataV(),
        i420_buffer.get()->StrideV(), 0, 0, raw_width_, raw_height_, raw_width_,
        raw_height_, libyuv::kRotate0, ConvertVideoType(video_type_));
    if (raw_width_ == scaled_width_ && raw_height_ == scaled_height_) {
      return i420_buffer;
    }
    rtc::scoped_refptr<webrtc::I420Buffer> scaled_buffer =
        webrtc::I420Buffer::Create(scaled_width_, scaled_height_);
    scaled_buffer->ScaleFrom(*i420_buffer->ToI420());
    return scaled_buffer;
  }
}

int JetsonBuffer::RawWidth() const {
  return raw_width_;
}

int JetsonBuffer::RawHeight() const {
  return raw_height_;
}

int JetsonBuffer::DecodedFd() const {
  return fd_;
}

uint32_t JetsonBuffer::V4L2PixelFormat() const {
  return pixfmt_;
}

std::shared_ptr<JetsonJpegDecoder> JetsonBuffer::JpegDecoder() const {
  return decoder_;
}

uint8_t* JetsonBuffer::Data() const {
  return data_.get();
}

void JetsonBuffer::SetLength(size_t length) {
  length_ = length;
}

size_t JetsonBuffer::Length() const {
  return length_;
}

JetsonBuffer::JetsonBuffer(webrtc::VideoType video_type,
                           int raw_width,
                           int raw_height,
                           int scaled_width,
                           int scaled_height,
                           int fd,
                           uint32_t pixfmt,
                           std::shared_ptr<JetsonJpegDecoder> decoder)
    : video_type_(video_type),
      raw_width_(raw_width),
      raw_height_(raw_height),
      scaled_width_(scaled_width),
      scaled_height_(scaled_height),
      fd_(fd),
      pixfmt_(pixfmt),
      decoder_(decoder),
      data_(nullptr) {}

JetsonBuffer::JetsonBuffer(webrtc::VideoType video_type,
                           int raw_width,
                           int raw_height,
                           int scaled_width,
                           int scaled_height)
    : video_type_(video_type),
      raw_width_(raw_width),
      raw_height_(raw_height),
      scaled_width_(scaled_width),
      scaled_height_(scaled_height),
      fd_(-1),
      pixfmt_(0),
      decoder_(nullptr),
      data_(static_cast<uint8_t*>(webrtc::AlignedMalloc(
          webrtc::CalcBufferSize(video_type, raw_width, raw_height),
          kBufferAlignment))) {}<|MERGE_RESOLUTION|>--- conflicted
+++ resolved
@@ -19,21 +19,9 @@
     int fd,
     uint32_t pixfmt,
     std::shared_ptr<JetsonJpegDecoder> decoder) {
-<<<<<<< HEAD
-  return rtc::make_ref_counted<JetsonBuffer>(
-      video_type,
-      raw_width,
-      raw_height,
-      scaled_width,
-      scaled_height,
-      fd,
-      pixfmt,
-      decoder);
-=======
-  return new rtc::RefCountedObject<JetsonBuffer>(
-      video_type, raw_width, raw_height, scaled_width, scaled_height, fd,
-      pixfmt, decoder);
->>>>>>> a2caa792
+  return rtc::make_ref_counted<JetsonBuffer>(video_type, raw_width, raw_height,
+                                             scaled_width, scaled_height, fd,
+                                             pixfmt, decoder);
 }
 
 rtc::scoped_refptr<JetsonBuffer> JetsonBuffer::Create(
@@ -42,17 +30,8 @@
     int raw_height,
     int scaled_width,
     int scaled_height) {
-<<<<<<< HEAD
-  return rtc::make_ref_counted<JetsonBuffer>(
-      video_type,
-      raw_width,
-      raw_height,
-      scaled_width,
-      scaled_height);
-=======
-  return new rtc::RefCountedObject<JetsonBuffer>(
-      video_type, raw_width, raw_height, scaled_width, scaled_height);
->>>>>>> a2caa792
+  return rtc::make_ref_counted<JetsonBuffer>(video_type, raw_width, raw_height,
+                                             scaled_width, scaled_height);
 }
 
 webrtc::VideoFrameBuffer::Type JetsonBuffer::type() const {
