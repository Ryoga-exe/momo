#include "util.h"
<<<<<<< HEAD

#include "rtc_base/helpers.h"
#include <CLI/CLI.hpp>
#include <nlohmann/json.hpp>
#include <boost/preprocessor/stringize.hpp>
#if USE_ROS
#include "ros/ros.h"
#endif

// バージョン情報
// 通常は外から渡すが、渡されていなかった場合の対応
#ifndef MOMO_VERSION
#define MOMO_VERSION "internal-build"
#endif

// HWA を効かせる場合は 1 になる
#if USE_IL_ENCODER
  #define MOMO_USE_IL_ENCODER 1
#else
  #define MOMO_USE_IL_ENCODER 0
#endif

using json = nlohmann::json;

// 列挙した文字列のみを許可するバリデータ
struct Enum : public CLI::Validator
{
  Enum(std::vector<std::string> xs)
  {
    std::stringstream out;

    bool first = true;
    for (auto x : xs)
    {
      if (!first)
      {
        out << ",";
      }
      first = false;

      out << x;
    }
    std::string name = out.str();

    tname = "STR in [" + name + "]";
    func = [xs, name](std::string input) {
      auto it = std::find(std::begin(xs), std::end(xs), input);
      if (it == std::end(xs))
      {
        return "Value " + input + " not in range [" + name + "]";
      }
      return std::string();
    };
  }
};

// JSON Value のみを許可するバリデータ
struct JsonValue : public CLI::Validator
{
  JsonValue()
  {
    tname = "JSON Value";
    func = [](std::string input) {
      try
      {
        json::parse(input);
        return std::string();
      }
      catch (json::parse_error &e)
      {
        return "Value " + input + " is not JSON Value";
      }
    };
  }
};

#if USE_ROS
void Util::parseArgs(int argc, char *argv[], bool &is_daemon,
                        bool &use_p2p, bool &use_sora, 
                        int &log_level, ConnectionSettings &cs)
{
  ros::init(argc, argv, "momo", ros::init_options::AnonymousName);

  ros::NodeHandle nh;
  cs.camera_name = nh.resolveName("image");

  ros::NodeHandle local_nh("~");
  local_nh.param<bool>("compressed", cs.image_compressed, cs.image_compressed);

  local_nh.param<bool>("use_p2p", use_p2p, use_p2p);
  local_nh.param<bool>("use_sora", use_sora, use_sora);

  local_nh.param<bool>("no_video", cs.no_video, cs.no_video);
  local_nh.param<bool>("no_audio", cs.no_audio, cs.no_audio);
  local_nh.param<std::string>("video_codec", cs.video_codec, cs.video_codec);
  local_nh.param<std::string>("audio_codec", cs.audio_codec, cs.audio_codec);
  local_nh.param<int>("video_bitrate", cs.video_bitrate, cs.video_bitrate);
  local_nh.param<int>("audio_bitrate", cs.audio_bitrate, cs.audio_bitrate);
  local_nh.param<std::string>("resolution", cs.resolution, cs.resolution);
  local_nh.param<int>("framerate", cs.framerate, cs.framerate);
  local_nh.param<std::string>("priority", cs.priority, cs.priority);
  local_nh.param<int>("framerate", log_level, log_level);
  // 隠しオプション
  std::string metadata;
  local_nh.param<std::string>("metadata", metadata, "");

  // メタデータのパース
  if (!metadata.empty())
  {
    cs.metadata = json::parse(metadata);
  }

  if (use_sora && local_nh.hasParam("SIGNALING_URL") && local_nh.hasParam("CHANNEL_ID")) {
    local_nh.getParam("SIGNALING_URL", cs.sora_signaling_host);
    local_nh.getParam("CHANNEL_ID", cs.sora_channel_id);
    local_nh.param<bool>("auto", cs.sora_auto_connect, cs.sora_auto_connect);
  } else if (use_p2p) {
    local_nh.param<int>("port", cs.p2p_port, cs.p2p_port);
  } else {
    exit(1);
  }
}
#else
void Util::parseArgs(int argc, char *argv[], bool &is_daemon,
                        bool &use_p2p, bool &use_sora, 
                        int &log_level, ConnectionSettings &cs)
{
  CLI::App app("Momo - WebRTC ネイティブクライアント");

  bool version = false;

  app.add_flag("--no-video", cs.no_video, "ビデオを表示しない");
  app.add_flag("--no-audio", cs.no_audio, "オーディオを出さない");
  app.add_option("--video-codec", cs.video_codec, "ビデオコーデック")->check(Enum({"VP8", "VP9", "H264"}));
  app.add_option("--audio-codec", cs.audio_codec, "オーディオコーデック")->check(Enum({"OPUS", "PCMU"}));
  app.add_option("--video-bitrate", cs.video_bitrate, "ビデオのビットレート")->check(CLI::Range(1, 30000));
  app.add_option("--audio-bitrate", cs.audio_bitrate, "オーディオのビットレート")->check(CLI::Range(6, 510));
  app.add_option("--resolution", cs.resolution, "解像度")->check(Enum({"QVGA", "VGA", "HD", "FHD"}));
  app.add_option("--framerate", cs.framerate, "フレームレート")->check(CLI::Range(1, 60));
  app.add_option("--priority", cs.priority, "優先設定 (Experimental)")->check(Enum({"BALANCE", "FRAMERATE", "RESOLUTION"}));
  app.add_flag("--daemon", is_daemon, "デーモン化する");
  app.add_flag("--version", version, "バージョン情報の表示");
  app.add_option("--log-level", log_level, "ログレベル")->check(CLI::Range(0, 5));
  // 隠しオプション
  std::string metadata;
  app.add_option("--metadata", metadata, "メタデータ")->group("")->check(JsonValue());

  auto p2p_app = app.add_subcommand("p2p", "P2P");
  auto sora_app = app.add_subcommand("sora", "WebRTC SFU Sora");

  p2p_app->add_option("--port", cs.p2p_port, "ポート番号")->check(CLI::Range(0, 65535));

  sora_app->add_option("SIGNALING-URL", cs.sora_signaling_host, "シグナリングホスト")->required();
  sora_app->add_option("CHANNEL-ID", cs.sora_channel_id, "チャンネルID")->required();
  sora_app->add_flag("--auto", cs.sora_auto_connect, "自動接続する");

  try
  {
    app.parse(argc, argv);
  }
  catch (const CLI::ParseError &e)
  {
    exit(app.exit(e));
  }

  // メタデータのパース
  if (!metadata.empty())
  {
    cs.metadata = json::parse(metadata);
  }

  if (version)
  {
    std::cout << "WebRTC Native Client Momo version " MOMO_VERSION " USE_IL_ENCODER=" BOOST_PP_STRINGIZE(MOMO_USE_IL_ENCODER) << std::endl;
    exit(0);
  }

  if (!p2p_app->parsed() && !sora_app->parsed())
  {
    std::cout << app.help() << std::endl;
    exit(1);
  }

  if (sora_app->parsed()) {
    use_sora = true;
  }

  if (p2p_app->parsed()) {
    use_p2p = true;
  }
}
#endif
=======

#include "rtc_base/helpers.h"
>>>>>>> 52c463fb

std::string Util::generateRundomChars()
{
  return generateRundomChars(32);
}

std::string Util::generateRundomChars(size_t length)
{
  std::string result;
  rtc::CreateRandomString(length, &result);
  return result;
}

std::string Util::iceConnectionStateToString(
        webrtc::PeerConnectionInterface::IceConnectionState state) {
  switch (state) {
    case webrtc::PeerConnectionInterface::kIceConnectionNew:
      return "new";
    case webrtc::PeerConnectionInterface::kIceConnectionChecking:
      return "checking";
    case webrtc::PeerConnectionInterface::kIceConnectionConnected:
      return "connected";
    case webrtc::PeerConnectionInterface::kIceConnectionCompleted:
      return "completed";
    case webrtc::PeerConnectionInterface::kIceConnectionFailed:
      return "failed";
    case webrtc::PeerConnectionInterface::kIceConnectionDisconnected:
      return "disconnected";
    case webrtc::PeerConnectionInterface::kIceConnectionClosed:
      return "closed";
    case webrtc::PeerConnectionInterface::kIceConnectionMax:
      return "max";
  }
  return "unknown";
}

namespace http = boost::beast::http;
using string_view = boost::beast::string_view;

string_view Util::mimeType(string_view path) {
    using boost::beast::iequals;
    auto const ext = [&path]
    {
        auto const pos = path.rfind(".");
        if(pos == string_view::npos)
            return string_view{};
        return path.substr(pos);
    }();

    if (iequals(ext, ".htm"))  return "text/html";
    if (iequals(ext, ".html")) return "text/html";
    if (iequals(ext, ".php"))  return "text/html";
    if (iequals(ext, ".css"))  return "text/css";
    if (iequals(ext, ".txt"))  return "text/plain";
    if (iequals(ext, ".js"))   return "application/javascript";
    if (iequals(ext, ".json")) return "application/json";
    if (iequals(ext, ".xml"))  return "application/xml";
    if (iequals(ext, ".swf"))  return "application/x-shockwave-flash";
    if (iequals(ext, ".flv"))  return "video/x-flv";
    if (iequals(ext, ".png"))  return "image/png";
    if (iequals(ext, ".jpe"))  return "image/jpeg";
    if (iequals(ext, ".jpeg")) return "image/jpeg";
    if (iequals(ext, ".jpg"))  return "image/jpeg";
    if (iequals(ext, ".gif"))  return "image/gif";
    if (iequals(ext, ".bmp"))  return "image/bmp";
    if (iequals(ext, ".ico"))  return "image/vnd.microsoft.icon";
    if (iequals(ext, ".tiff")) return "image/tiff";
    if (iequals(ext, ".tif"))  return "image/tiff";
    if (iequals(ext, ".svg"))  return "image/svg+xml";
    if (iequals(ext, ".svgz")) return "image/svg+xml";
    return "application/text";
}

http::response<http::string_body> Util::badRequest(const http::request<http::string_body>& req, string_view why) {
    http::response<http::string_body> res{http::status::bad_request, req.version()};
    res.set(http::field::server, BOOST_BEAST_VERSION_STRING);
    res.set(http::field::content_type, "text/html");
    res.keep_alive(req.keep_alive());
    res.body() = why.to_string();
    res.prepare_payload();
    return res;
}

http::response<http::string_body> Util::notFound(const http::request<http::string_body>& req, string_view target) {
    http::response<http::string_body> res{http::status::not_found, req.version()};
    res.set(http::field::server, BOOST_BEAST_VERSION_STRING);
    res.set(http::field::content_type, "text/html");
    res.keep_alive(req.keep_alive());
    res.body() = "The resource '" + target.to_string() + "' was not found.";
    res.prepare_payload();
    return res;
}

http::response<http::string_body> Util::serverError(const http::request<http::string_body>& req, string_view what) {
    http::response<http::string_body> res{http::status::internal_server_error, req.version()};
    res.set(http::field::server, BOOST_BEAST_VERSION_STRING);
    res.set(http::field::content_type, "text/html");
    res.keep_alive(req.keep_alive());
    res.body() = "An error occurred: '" + what.to_string() + "'";
    res.prepare_payload();
    return res;
}<|MERGE_RESOLUTION|>--- conflicted
+++ resolved
@@ -1,10 +1,10 @@
 #include "util.h"
-<<<<<<< HEAD
 
 #include "rtc_base/helpers.h"
 #include <CLI/CLI.hpp>
 #include <nlohmann/json.hpp>
 #include <boost/preprocessor/stringize.hpp>
+#include <boost/filesystem.hpp>
 #if USE_ROS
 #include "ros/ros.h"
 #endif
@@ -76,7 +76,27 @@
   }
 };
 
+// ディレクトリが存在するか確認するバリデータ
+struct DirectoryExists : public CLI::Validator {
+  DirectoryExists() {
+    tname = "Directory";
+    func = [](std::string input) {
+      auto path = boost::filesystem::path(input);
+      auto st = boost::filesystem::status(path);
+      if (!boost::filesystem::exists(st)) {
+        return "Path " + input + " not exists";
+      }
+      if (!boost::filesystem::is_directory(st)) {
+        return "Path " + input + " is not directory";
+      }
+
+      return std::string();
+    };
+  }
+};
+
 #if USE_ROS
+
 void Util::parseArgs(int argc, char *argv[], bool &is_daemon,
                         bool &use_p2p, bool &use_sora, 
                         int &log_level, ConnectionSettings &cs)
@@ -102,27 +122,31 @@
   local_nh.param<int>("framerate", cs.framerate, cs.framerate);
   local_nh.param<std::string>("priority", cs.priority, cs.priority);
   local_nh.param<int>("framerate", log_level, log_level);
-  // 隠しオプション
-  std::string metadata;
-  local_nh.param<std::string>("metadata", metadata, "");
-
-  // メタデータのパース
-  if (!metadata.empty())
-  {
-    cs.metadata = json::parse(metadata);
-  }
 
   if (use_sora && local_nh.hasParam("SIGNALING_URL") && local_nh.hasParam("CHANNEL_ID")) {
     local_nh.getParam("SIGNALING_URL", cs.sora_signaling_host);
     local_nh.getParam("CHANNEL_ID", cs.sora_channel_id);
     local_nh.param<bool>("auto", cs.sora_auto_connect, cs.sora_auto_connect);
+
+    // 隠しオプション
+    std::string sora_metadata;
+    local_nh.param<std::string>("metadata", sora_metadata, "");
+
+    // メタデータのパース
+    if (!sora_metadata.empty())
+    {
+      cs.sora_metadata = json::parse(sora_metadata);
+    }
   } else if (use_p2p) {
     local_nh.param<int>("port", cs.p2p_port, cs.p2p_port);
+    local_nh.param<int>("document_root", cs.p2p_document_root, get_current_dir_name());
   } else {
     exit(1);
   }
 }
+
 #else
+
 void Util::parseArgs(int argc, char *argv[], bool &is_daemon,
                         bool &use_p2p, bool &use_sora, 
                         int &log_level, ConnectionSettings &cs)
@@ -137,25 +161,28 @@
   app.add_option("--audio-codec", cs.audio_codec, "オーディオコーデック")->check(Enum({"OPUS", "PCMU"}));
   app.add_option("--video-bitrate", cs.video_bitrate, "ビデオのビットレート")->check(CLI::Range(1, 30000));
   app.add_option("--audio-bitrate", cs.audio_bitrate, "オーディオのビットレート")->check(CLI::Range(6, 510));
-  app.add_option("--resolution", cs.resolution, "解像度")->check(Enum({"QVGA", "VGA", "HD", "FHD"}));
+  app.add_option("--resolution", cs.resolution, "解像度")->check(Enum({"QVGA", "VGA", "HD", "FHD", "4K"}));
   app.add_option("--framerate", cs.framerate, "フレームレート")->check(CLI::Range(1, 60));
+  app.add_flag("--fixed-resolution", cs.fixed_resolution, "固定解像度");
   app.add_option("--priority", cs.priority, "優先設定 (Experimental)")->check(Enum({"BALANCE", "FRAMERATE", "RESOLUTION"}));
   app.add_flag("--daemon", is_daemon, "デーモン化する");
   app.add_flag("--version", version, "バージョン情報の表示");
   app.add_option("--log-level", log_level, "ログレベル")->check(CLI::Range(0, 5));
-  // 隠しオプション
-  std::string metadata;
-  app.add_option("--metadata", metadata, "メタデータ")->group("")->check(JsonValue());
 
   auto p2p_app = app.add_subcommand("p2p", "P2P");
   auto sora_app = app.add_subcommand("sora", "WebRTC SFU Sora");
 
   p2p_app->add_option("--port", cs.p2p_port, "ポート番号")->check(CLI::Range(0, 65535));
+  p2p_app->add_option("--document-root", cs.p2p_document_root, "配信ディレクトリ")->check(DirectoryExists());
 
   sora_app->add_option("SIGNALING-URL", cs.sora_signaling_host, "シグナリングホスト")->required();
   sora_app->add_option("CHANNEL-ID", cs.sora_channel_id, "チャンネルID")->required();
   sora_app->add_flag("--auto", cs.sora_auto_connect, "自動接続する");
 
+  // 隠しオプション
+  std::string sora_metadata;
+  sora_app->add_option("--metadata", sora_metadata, "メタデータ")->group("")->check(JsonValue());
+
   try
   {
     app.parse(argc, argv);
@@ -166,9 +193,12 @@
   }
 
   // メタデータのパース
-  if (!metadata.empty())
-  {
-    cs.metadata = json::parse(metadata);
+  if (!sora_metadata.empty()) {
+    cs.sora_metadata = json::parse(sora_metadata);
+  }
+
+  if (cs.p2p_document_root.empty()) {
+    cs.p2p_document_root = boost::filesystem::current_path().string();
   }
 
   if (version)
@@ -191,11 +221,8 @@
     use_p2p = true;
   }
 }
+
 #endif
-=======
-
-#include "rtc_base/helpers.h"
->>>>>>> 52c463fb
 
 std::string Util::generateRundomChars()
 {
