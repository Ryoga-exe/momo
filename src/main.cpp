--- conflicted
+++ resolved
@@ -11,15 +11,12 @@
 
 #include "rtc_base/logsinks.h"
 
-<<<<<<< HEAD
 #if USE_ROS
 #include "ros/ros_video_capture.h"
 #else
 #include <boost/filesystem.hpp>
 #endif
 
-=======
->>>>>>> 52c463fb
 #include "connection_settings.h"
 #include "util.h"
 #include "rtc/manager.h"
@@ -28,70 +25,6 @@
 
 const size_t kDefaultMaxLogFileSize = 10 * 1024 * 1024;
 
-<<<<<<< HEAD
-=======
-// 列挙した文字列のみを許可するバリデータ
-struct Enum : public CLI::Validator {
-  Enum(std::vector<std::string> xs) {
-    std::stringstream out;
-
-    bool first = true;
-    for (auto x: xs) {
-      if (!first) {
-        out << ",";
-      }
-      first = false;
-
-      out << x;
-    }
-    std::string name = out.str();
-
-    tname = "STR in [" + name + "]";
-    func = [xs, name](std::string input) {
-      auto it = std::find(std::begin(xs), std::end(xs), input);
-      if (it == std::end(xs)) {
-        return "Value " + input + " not in range [" + name + "]";
-      }
-      return std::string();
-    };
-  }
-};
-
-// JSON Value のみを許可するバリデータ
-struct JsonValue : public CLI::Validator {
-  JsonValue() {
-    tname = "JSON Value";
-    func = [](std::string input) {
-      try {
-        json::parse(input);
-        return std::string();
-      } catch(json::parse_error& e) {
-        return "Value " + input + " is not JSON Value";
-      }
-    };
-  }
-};
-
-// ディレクトリが存在するか確認するバリデータ
-struct DirectoryExists : public CLI::Validator {
-  DirectoryExists() {
-    tname = "Directory";
-    func = [](std::string input) {
-      auto path = boost::filesystem::path(input);
-      auto st = boost::filesystem::status(path);
-      if (!boost::filesystem::exists(st)) {
-        return "Path " + input + " not exists";
-      }
-      if (!boost::filesystem::is_directory(st)) {
-        return "Path " + input + " is not directory";
-      }
-
-      return std::string();
-    };
-  }
-};
-
->>>>>>> 52c463fb
 int main(int argc, char* argv[])
 {
   ConnectionSettings cs;
@@ -101,68 +34,7 @@
   bool use_sora = false;
   int log_level = rtc::LS_NONE;
 
-<<<<<<< HEAD
   Util::parseArgs(argc, argv, is_daemon, use_p2p, use_sora, log_level, cs);
-#if USE_ROS
-  std::string currentPath(get_current_dir_name());
-  std::unique_ptr<cricket::VideoCapturer> capture(new ROSVideoCapture(cs));
-#else
-  std::string currentPath = boost::filesystem::path(boost::filesystem::current_path()).string();
-  std::unique_ptr<cricket::VideoCapturer> capture = RTCManager::createVideoCapture();
-#endif
-=======
-  app.add_flag("--no-video", cs.no_video, "ビデオを表示しない");
-  app.add_flag("--no-audio", cs.no_audio, "オーディオを出さない");
-  app.add_option("--video-codec", cs.video_codec, "ビデオコーデック")->check(Enum({"VP8", "VP9", "H264"}));
-  app.add_option("--audio-codec", cs.audio_codec, "オーディオコーデック")->check(Enum({"OPUS", "PCMU"}));
-  app.add_option("--video-bitrate", cs.video_bitrate, "ビデオのビットレート")->check(CLI::Range(1, 30000));
-  app.add_option("--audio-bitrate", cs.audio_bitrate, "オーディオのビットレート")->check(CLI::Range(6, 510));
-  app.add_option("--resolution", cs.resolution, "解像度")->check(Enum({"QVGA", "VGA", "HD", "FHD", "4K"}));
-  app.add_option("--framerate", cs.framerate, "フレームレート")->check(CLI::Range(1, 60));
-  app.add_flag("--fixed-resolution", cs.fixed_resolution, "固定解像度");
-  app.add_option("--priority", cs.priority, "優先設定 (Experimental)")->check(Enum({"BALANCE", "FRAMERATE", "RESOLUTION"}));
-  app.add_flag("--daemon", is_daemon, "デーモン化する");
-  app.add_flag("--version", version, "バージョン情報の表示");
-  app.add_option("--log-level", log_level, "ログレベル")->check(CLI::Range(0, 5));
-
-  auto p2p_app = app.add_subcommand("p2p", "P2P");
-  auto sora_app = app.add_subcommand("sora", "WebRTC SFU Sora");
-
-  p2p_app->add_option("--port", cs.p2p_port, "ポート番号")->check(CLI::Range(0, 65535));
-  p2p_app->add_option("--document-root", cs.p2p_document_root, "配信ディレクトリ")->check(DirectoryExists());
-
-  sora_app->add_option("SIGNALING-URL", cs.sora_signaling_host, "シグナリングホスト")->required();
-  sora_app->add_option("CHANNEL-ID", cs.sora_channel_id, "チャンネルID")->required();
-  sora_app->add_flag("--auto", cs.sora_auto_connect, "自動接続する");
-  // 隠しオプション
-  std::string sora_metadata;
-  sora_app->add_option("--metadata", sora_metadata, "メタデータ")->group("")->check(JsonValue());
-
-  try {
-    app.parse(argc, argv);
-  } catch (const CLI::ParseError &e) {
-    return app.exit(e);
-  }
-
-  // メタデータのパース
-  if (!sora_metadata.empty()) {
-    cs.sora_metadata = json::parse(sora_metadata);
-  }
-
-  if (cs.p2p_document_root.empty()) {
-    cs.p2p_document_root = boost::filesystem::current_path().string();
-  }
-
-  if (version) {
-    std::cout << "WebRTC Native Client Momo version " MOMO_VERSION " USE_IL_ENCODER=" BOOST_PP_STRINGIZE(MOMO_USE_IL_ENCODER) << std::endl;
-    return 0;
-  }
-
-  if (!p2p_app->parsed() && !sora_app->parsed()) {
-    std::cout << app.help() << std::endl;
-    return 1;
-  }
->>>>>>> 52c463fb
 
 #ifndef _MSC_VER
   if (is_daemon)
@@ -189,25 +61,25 @@
   rtc::LogMessage::LogThreads();
   rtc::LogMessage::AddLogToStream(log_sink.get(), rtc::LS_INFO);
 
-<<<<<<< HEAD
-  std::unique_ptr<RTCManager> rtc_manager(new RTCManager(cs, std::move(capture)));
+#if USE_ROS
+  std::unique_ptr<cricket::VideoCapturer> capturer(new ROSVideoCapture(cs));
+#else
+  // この時点では RTCManager の準備ができていないので RTCManager::createVideoCapture() を呼んでも動作しない。
+  // なので capturer が nullptr だったら RTCManager 側で作るようにする。
+  // std::unique_ptr<cricket::VideoCapturer> capturer = RTCManager::createVideoCapture();
+  std::unique_ptr<cricket::VideoCapturer> capturer;
+#endif
+
+  std::unique_ptr<RTCManager> rtc_manager(new RTCManager(cs, std::move(capturer)));
 
   {
       boost::asio::io_context ioc{1};
 
-=======
-  std::unique_ptr<RTCManager> rtc_manager(new RTCManager(cs));
-
-  {
-      boost::asio::io_context ioc{1};
-
->>>>>>> 52c463fb
       boost::asio::signal_set signals(ioc, SIGINT, SIGTERM);
       signals.async_wait([&](const boost::system::error_code&, int) {
           ioc.stop();
       });
 
-<<<<<<< HEAD
       if (use_sora) {
         const boost::asio::ip::tcp::endpoint endpoint{boost::asio::ip::make_address("127.0.0.1"), 8080};
         std::make_shared<SoraServer>(ioc, endpoint, rtc_manager.get(), cs)->run();
@@ -215,21 +87,9 @@
 
       if (use_p2p) {
         const boost::asio::ip::tcp::endpoint endpoint{boost::asio::ip::make_address("0.0.0.0"), static_cast<unsigned short>(cs.p2p_port)};
-        std::make_shared<P2PServer>(ioc, endpoint, std::make_shared<std::string>(currentPath), rtc_manager.get(), cs)->run();
-      }
-
-=======
-      if (sora_app->parsed()) {
-        const boost::asio::ip::tcp::endpoint endpoint{boost::asio::ip::make_address("127.0.0.1"), 8080};
-        std::make_shared<SoraServer>(ioc, endpoint, rtc_manager.get(), cs)->run();
-      }
-
-      if (p2p_app->parsed()) {
-        const boost::asio::ip::tcp::endpoint endpoint{boost::asio::ip::make_address("0.0.0.0"), static_cast<unsigned short>(cs.p2p_port)};
         std::make_shared<P2PServer>(ioc, endpoint, std::make_shared<std::string>(cs.p2p_document_root), rtc_manager.get(), cs)->run();
       }
 
->>>>>>> 52c463fb
       ioc.run();
   }
 
