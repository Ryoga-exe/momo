#include "nvcodec_h264_encoder.h"

#include "libyuv.h"
#include "modules/video_coding/codecs/h264/include/h264.h"
#include "rtc_base/logging.h"

#include "rtc/native_buffer.h"

const int kLowH264QpThreshold = 34;
const int kHighH264QpThreshold = 40;

struct nal_entry {
  size_t offset;
  size_t size;
};

#ifdef _WIN32
using Microsoft::WRL::ComPtr;
#endif

<<<<<<< HEAD
NvCodecH264Encoder::NvCodecH264Encoder(const cricket::VideoCodec& codec) {
#ifdef _WIN32
=======
NvCodecH264Encoder::NvCodecH264Encoder(const cricket::VideoCodec& codec)
    : bitrate_adjuster_(0.5, 0.95) {
>>>>>>> b629d55d
  ComPtr<IDXGIFactory1> idxgi_factory;
  RTC_CHECK(!FAILED(CreateDXGIFactory1(__uuidof(IDXGIFactory1),
                                       (void**)idxgi_factory.GetAddressOf())));
  ComPtr<IDXGIAdapter> idxgi_adapter;
  RTC_CHECK(
      !FAILED(idxgi_factory->EnumAdapters(0, idxgi_adapter.GetAddressOf())));
  RTC_CHECK(!FAILED(D3D11CreateDevice(
      idxgi_adapter.Get(), D3D_DRIVER_TYPE_UNKNOWN, NULL, 0, NULL, 0,
      D3D11_SDK_VERSION, id3d11_device_.GetAddressOf(), NULL,
      id3d11_context_.GetAddressOf())));

  // 以下デバイス名を取得するだけの処理
  DXGI_ADAPTER_DESC adapter_desc;
  idxgi_adapter->GetDesc(&adapter_desc);
  char szDesc[80];
  size_t result = 0;
  wcstombs_s(&result, szDesc, adapter_desc.Description, sizeof(szDesc));
  RTC_LOG(INFO) << __FUNCTION__ << "GPU in use: " << szDesc;
#endif
#ifdef __linux__
  cuda_.reset(new NvCodecH264EncoderCuda());
#endif
}
NvCodecH264Encoder::~NvCodecH264Encoder() {}
int32_t NvCodecH264Encoder::InitEncode(const webrtc::VideoCodec* codec_settings,
                                       int32_t number_of_cores,
                                       size_t max_payload_size) {
  RTC_DCHECK(codec_settings);
  RTC_DCHECK_EQ(codec_settings->codecType, webrtc::kVideoCodecH264);

  int32_t release_ret = Release();
  if (release_ret != WEBRTC_VIDEO_CODEC_OK) {
    return release_ret;
  }

  width_ = codec_settings->width;
  height_ = codec_settings->height;
  target_bitrate_bps_ = codec_settings->startBitrate * 1000;
  max_bitrate_bps_ = codec_settings->maxBitrate * 1000;
  bitrate_adjuster_.SetTargetBitrateBps(target_bitrate_bps_);
  framerate_ = codec_settings->maxFramerate;
  mode_ = codec_settings->mode;

  RTC_LOG(LS_INFO) << "InitEncode " << target_bitrate_bps_ << "bit/sec";

  // Initialize encoded image. Default buffer size: size of unencoded data.
  encoded_image_._completeFrame = true;
  encoded_image_._encodedWidth = 0;
  encoded_image_._encodedHeight = 0;
  encoded_image_.set_size(0);
  encoded_image_.timing_.flags =
      webrtc::VideoSendTiming::TimingFrameFlags::kInvalid;
  encoded_image_.content_type_ =
      (codec_settings->mode == webrtc::VideoCodecMode::kScreensharing)
          ? webrtc::VideoContentType::SCREENSHARE
          : webrtc::VideoContentType::UNSPECIFIED;

  return InitNvEnc();
}

int32_t NvCodecH264Encoder::RegisterEncodeCompleteCallback(
    webrtc::EncodedImageCallback* callback) {
  std::lock_guard<std::mutex> lock(mutex_);
  callback_ = callback;
  return WEBRTC_VIDEO_CODEC_OK;
}

int32_t NvCodecH264Encoder::Release() {
  return ReleaseNvEnc();
}

int32_t NvCodecH264Encoder::Encode(
    const webrtc::VideoFrame& frame,
    const std::vector<webrtc::VideoFrameType>* frame_types) {
  //RTC_LOG(LS_ERROR) << __FUNCTION__ << " Start";
  if (!nv_encoder_) {
    return WEBRTC_VIDEO_CODEC_UNINITIALIZED;
  }
  if (!callback_) {
    RTC_LOG(LS_WARNING)
        << "InitEncode() has been called, but a callback function "
        << "has not been set with RegisterEncodeCompleteCallback()";
    return WEBRTC_VIDEO_CODEC_UNINITIALIZED;
  }

  if (frame.video_frame_buffer()->type() ==
      webrtc::VideoFrameBuffer::Type::kNative) {
    if (!use_native_) {
      ReleaseNvEnc();
      use_native_ = true;
      InitNvEnc();
    }
  } else {
    if (use_native_) {
      ReleaseNvEnc();
      use_native_ = false;
      InitNvEnc();
    }
  }

  bool send_key_frame = false;

  if (reconfigure_needed_) {
<<<<<<< HEAD
    /*NV_ENC_RECONFIGURE_PARAMS reconfigure_params = { NV_ENC_RECONFIGURE_PARAMS_VER };
      reconfigure_params.resetEncoder = 1;
      reconfigure_params.forceIDR = 1;
      NV_ENC_CONFIG encode_config = { NV_ENC_CONFIG_VER };
      memcpy(&encode_config, initialize_params_.encodeConfig, sizeof(encode_config));
      encode_config.rcParams.averageBitRate = bitrate_bps_;
      encode_config.rcParams.vbvBufferSize =
        encode_config.rcParams.averageBitRate * 1 / framerate_;
      reconfigure_params.reInitEncodeParams.encodeConfig = &encode_config;
      nv_encoder_->GetInitializeParams(&reconfigure_params.reInitEncodeParams);
      reconfigure_params.reInitEncodeParams.frameRateDen = 1;
      reconfigure_params.reInitEncodeParams.frameRateNum = framerate_;
      try {
        //RTC_LOG(LS_ERROR) << __FUNCTION__ << " Reconfigure";
        nv_encoder_->Reconfigure(&reconfigure_params);
      }
      catch (const NVENCException &e) {
        RTC_LOG(LS_ERROR) << __FUNCTION__ << e.what();
        return WEBRTC_VIDEO_CODEC_ERROR;
      }
      reconfigure_needed_ = false;*/
    ReleaseNvEnc();
    InitNvEnc();
    send_key_frame = true;
=======
    NV_ENC_RECONFIGURE_PARAMS reconfigure_params = {
        NV_ENC_RECONFIGURE_PARAMS_VER};
    NV_ENC_CONFIG encode_config = {NV_ENC_CONFIG_VER};
    reconfigure_params.reInitEncodeParams.encodeConfig = &encode_config;
    nv_encoder_->GetInitializeParams(&reconfigure_params.reInitEncodeParams);

    reconfigure_params.reInitEncodeParams.frameRateNum = framerate_;

    encode_config.rcParams.averageBitRate =
        bitrate_adjuster_.GetAdjustedBitrateBps();
    encode_config.rcParams.maxBitRate = max_bitrate_bps_;
    encode_config.rcParams.vbvBufferSize =
        encode_config.rcParams.averageBitRate * 1 / framerate_;
    encode_config.rcParams.vbvInitialDelay =
        encode_config.rcParams.vbvBufferSize;
    try {
      //RTC_LOG(LS_ERROR) << __FUNCTION__ << " Reconfigure";
      nv_encoder_->Reconfigure(&reconfigure_params);
    } catch (const NVENCException& e) {
      RTC_LOG(LS_ERROR) << __FUNCTION__ << e.what();
      return WEBRTC_VIDEO_CODEC_ERROR;
    }

    reconfigure_needed_ = false;
>>>>>>> b629d55d
  }

  if (frame_types != nullptr) {
    // We only support a single stream.
    RTC_DCHECK_EQ(frame_types->size(), static_cast<size_t>(1));
    // Skip frame?
    if ((*frame_types)[0] == webrtc::VideoFrameType::kEmptyFrame) {
      return WEBRTC_VIDEO_CODEC_OK;
    }
    // Force key frame?
    send_key_frame =
        (*frame_types)[0] == webrtc::VideoFrameType::kVideoFrameKey;
  }

  NV_ENC_PIC_PARAMS pic_params = {NV_ENC_PIC_PARAMS_VER};
  pic_params.encodePicFlags = 0;
  if (send_key_frame) {
    pic_params.encodePicFlags =
        NV_ENC_PIC_FLAG_FORCEINTRA | NV_ENC_PIC_FLAG_FORCEIDR;
  }
  pic_params.inputWidth = width_;
  pic_params.inputHeight = height_;

  v_packet_.clear();

#ifdef _WIN32
  const NvEncInputFrame* input_frame = nv_encoder_->GetNextInputFrame();
  D3D11_MAPPED_SUBRESOURCE map;
  id3d11_context_->Map(id3d11_texture_.Get(), D3D11CalcSubresource(0, 0, 1),
                       D3D11_MAP_WRITE, 0, &map);
  if (use_native_) {
    const NativeBuffer* frame_buffer =
        dynamic_cast<NativeBuffer*>(frame.video_frame_buffer().get());
    for (int y = 0; y < frame_buffer->height(); y++) {
      memcpy((uint8_t*)map.pData + y * map.RowPitch,
             frame_buffer->Data() + frame_buffer->raw_width() * y,
             frame_buffer->raw_width());
    }
  } else {
    rtc::scoped_refptr<const webrtc::I420BufferInterface> frame_buffer =
        frame.video_frame_buffer()->ToI420();
    libyuv::I420ToNV12(
        frame_buffer->DataY(), frame_buffer->StrideY(), frame_buffer->DataU(),
        frame_buffer->StrideU(), frame_buffer->DataV(), frame_buffer->StrideV(),
        (uint8_t*)map.pData, map.RowPitch,
        ((uint8_t*)map.pData + height_ * map.RowPitch), map.RowPitch,
        frame_buffer->width(), frame_buffer->height());
  }
  id3d11_context_->Unmap(id3d11_texture_.Get(), D3D11CalcSubresource(0, 0, 1));
  ID3D11Texture2D* nv11_texture =
      reinterpret_cast<ID3D11Texture2D*>(input_frame->inputPtr);
  id3d11_context_->CopyResource(nv11_texture, id3d11_texture_.Get());
#endif
#ifdef __linux__
  if (frame.video_frame_buffer()->type() ==
      webrtc::VideoFrameBuffer::Type::kNative) {
    NativeBuffer* native_buffer =
        dynamic_cast<NativeBuffer*>(frame.video_frame_buffer().get());
    cuda_->CopyNative(nv_encoder_.get(), native_buffer->Data(),
                      native_buffer->length(), native_buffer->width(),
                      native_buffer->height());
  } else {
    rtc::scoped_refptr<const webrtc::I420BufferInterface> frame_buffer =
        frame.video_frame_buffer()->ToI420();
    cuda_->Copy(nv_encoder_.get(), frame_buffer->DataY(), frame_buffer->width(),
                frame_buffer->height());
  }
#endif

  try {
    nv_encoder_->EncodeFrame(v_packet_, &pic_params);
  } catch (const NVENCException& e) {
    RTC_LOG(LS_ERROR) << __FUNCTION__ << e.what();
    return WEBRTC_VIDEO_CODEC_ERROR;
  }

  for (std::vector<uint8_t>& packet : v_packet_) {
    encoded_image_.set_buffer(packet.data(), packet.size());
    encoded_image_.set_size(packet.size());
    encoded_image_._completeFrame = true;
    encoded_image_._encodedWidth = width_;
    encoded_image_._encodedHeight = height_;
    encoded_image_.content_type_ =
        (mode_ == webrtc::VideoCodecMode::kScreensharing)
            ? webrtc::VideoContentType::SCREENSHARE
            : webrtc::VideoContentType::UNSPECIFIED;
    encoded_image_.timing_.flags = webrtc::VideoSendTiming::kInvalid;
    encoded_image_.SetTimestamp(frame.timestamp());
    encoded_image_.ntp_time_ms_ = frame.ntp_time_ms();
    encoded_image_.capture_time_ms_ = frame.render_time_ms();
    encoded_image_.rotation_ = frame.rotation();
    encoded_image_.SetColorSpace(frame.color_space());
    encoded_image_._frameType = webrtc::VideoFrameType::kVideoFrameDelta;
    //RTC_LOG(LS_ERROR) << __FUNCTION__ << " packet.size():" << packet.size();

    //printf("###########");
    uint8_t zero_count = 0;
    size_t nal_start_idx = 0;
    std::vector<nal_entry> nals;
    for (size_t i = 0; i < packet.size(); i++) {
      uint8_t data = packet.data()[i];
      //if (i < 100) printf(" %02x", data);
      if ((i != 0) && (i == nal_start_idx)) {
        //printf("-header");
        if ((data & 0x1F) == 0x05) {
          //printf("-IDR(%02x)", (data & 0x1F));
          encoded_image_._frameType = webrtc::VideoFrameType::kVideoFrameKey;
        }
      }
      if (data == 0x01 && zero_count == 3) {
        if (nal_start_idx != 0) {
          nals.push_back({nal_start_idx, i - nal_start_idx + 1 - 4});
          //printf(" nal_size: %d ", i - nal_start_idx + 1 - 4);
        }
        nal_start_idx = i + 1;
        //printf(" nal_start_idx: %d\n", nal_start_idx);
      }
      if (data == 0x00) {
        zero_count++;
      } else {
        zero_count = 0;
      }
    }
    if (nal_start_idx != 0) {
      nals.push_back({nal_start_idx, packet.size() - nal_start_idx});
      //printf(" nal_size: %d packet.size(): %d \n", packet.size() - nal_start_idx , packet.size());
    }
    //printf("\n");
    //nals.push_back({4, packet.size() - 4});

    //RTC_LOG(LS_ERROR) << __FUNCTION__ << "  nals.size():" << nals.size();

    webrtc::RTPFragmentationHeader frag_header;
    frag_header.VerifyAndAllocateFragmentationHeader(nals.size());
    for (size_t i = 0; i < nals.size(); i++) {
      frag_header.fragmentationOffset[i] = nals[i].offset;
      frag_header.fragmentationLength[i] = nals[i].size;
      //RTC_LOG(LS_ERROR) << __FUNCTION__ << " i:" << i << " offset:" << nals[i].offset << " size:" << nals[i].size;
    }

    webrtc::CodecSpecificInfo codec_specific;
    codec_specific.codecType = webrtc::kVideoCodecH264;
    codec_specific.codecSpecific.H264.packetization_mode =
        webrtc::H264PacketizationMode::NonInterleaved;

    h264_bitstream_parser_.ParseBitstream(packet.data(), packet.size());
    h264_bitstream_parser_.GetLastSliceQp(&encoded_image_.qp_);

    webrtc::EncodedImageCallback::Result result = callback_->OnEncodedImage(
        encoded_image_, &codec_specific, &frag_header);
    if (result.error != webrtc::EncodedImageCallback::Result::OK) {
      RTC_LOG(LS_ERROR) << __FUNCTION__
                        << " OnEncodedImage failed error:" << result.error;
      return WEBRTC_VIDEO_CODEC_ERROR;
    }
    bitrate_adjuster_.Update(packet.size());
  }

  return WEBRTC_VIDEO_CODEC_OK;
}

void NvCodecH264Encoder::SetRates(
    const webrtc::VideoEncoder::RateControlParameters& parameters) {
  if (!nv_encoder_) {
    RTC_LOG(LS_WARNING) << "SetRates() while uninitialized.";
    return;
  }

  if (parameters.framerate_fps < 1.0) {
    RTC_LOG(LS_WARNING) << "Invalid frame rate: " << parameters.framerate_fps;
    return;
  }

  uint32_t new_framerate = (uint32_t)parameters.framerate_fps;
  uint32_t new_bitrate = parameters.bitrate.get_sum_bps();
  RTC_LOG(INFO) << __FUNCTION__ << " framerate_:" << framerate_
                << " new_framerate: " << new_framerate
                << " target_bitrate_bps_:" << target_bitrate_bps_
                << " new_bitrate:" << new_bitrate
                << " max_bitrate_bps_:" << max_bitrate_bps_;
  framerate_ = new_framerate;
  target_bitrate_bps_ = new_bitrate;
  bitrate_adjuster_.SetTargetBitrateBps(target_bitrate_bps_);
  reconfigure_needed_ = true;
}

webrtc::VideoEncoder::EncoderInfo NvCodecH264Encoder::GetEncoderInfo() const {
  webrtc::VideoEncoder::EncoderInfo info;
  info.supports_native_handle = true;
  info.implementation_name = "NvCodec H264";
  info.scaling_settings = webrtc::VideoEncoder::ScalingSettings(
      kLowH264QpThreshold, kHighH264QpThreshold);
  info.is_hardware_accelerated = true;
  info.has_internal_source = false;
  return info;
}

int32_t NvCodecH264Encoder::InitNvEnc() {
#ifdef _WIN32
  DXGI_FORMAT dxgi_format = DXGI_FORMAT_NV12;
  NV_ENC_BUFFER_FORMAT nvenc_format = NV_ENC_BUFFER_FORMAT_NV12;
  if (use_native_) {
    dxgi_format = DXGI_FORMAT_B8G8R8A8_UNORM;
    nvenc_format = NV_ENC_BUFFER_FORMAT_ARGB;
  }
  D3D11_TEXTURE2D_DESC desc;
  ZeroMemory(&desc, sizeof(D3D11_TEXTURE2D_DESC));
  desc.Width = width_;
  desc.Height = height_;
  desc.MipLevels = 1;
  desc.ArraySize = 1;
  desc.Format = dxgi_format;
  desc.SampleDesc.Count = 1;
  desc.Usage = D3D11_USAGE_STAGING;
  desc.BindFlags = 0;
  desc.CPUAccessFlags = D3D11_CPU_ACCESS_WRITE;
  id3d11_device_->CreateTexture2D(&desc, NULL, id3d11_texture_.GetAddressOf());

  // Driver が古いとかに気づくのはココ
  try {
    nv_encoder_.reset(new NvEncoderD3D11(id3d11_device_.Get(), width_, height_,
                                         nvenc_format));
  } catch (const NVENCException& e) {
    RTC_LOG(LS_ERROR) << __FUNCTION__ << e.what();
    return WEBRTC_VIDEO_CODEC_ERROR;
  }
#endif

#ifdef __linux__
  try {
    nv_encoder_.reset(cuda_->CreateNvEncoder(width_, height_, use_native_));
  } catch (const NVENCException& e) {
    RTC_LOG(LS_ERROR) << __FUNCTION__ << e.what();
    return WEBRTC_VIDEO_CODEC_ERROR;
  }
#endif

  initialize_params_ = {NV_ENC_INITIALIZE_PARAMS_VER};
  NV_ENC_CONFIG encode_config = {NV_ENC_CONFIG_VER};
  initialize_params_.encodeConfig = &encode_config;
  try {
    nv_encoder_->CreateDefaultEncoderParams(
        &initialize_params_, NV_ENC_CODEC_H264_GUID,
        NV_ENC_PRESET_LOW_LATENCY_DEFAULT_GUID);

    //initialize_params_.enablePTD = 1;
    initialize_params_.frameRateDen = 1;
    initialize_params_.frameRateNum = framerate_;
    initialize_params_.maxEncodeWidth = width_;
    initialize_params_.maxEncodeHeight = height_;

    //encode_config.profileGUID = NV_ENC_H264_PROFILE_BASELINE_GUID;
    encode_config.rcParams.rateControlMode = NV_ENC_PARAMS_RC_CBR_LOWDELAY_HQ;
    encode_config.rcParams.averageBitRate = target_bitrate_bps_;
    encode_config.rcParams.maxBitRate = max_bitrate_bps_;

    encode_config.rcParams.disableBadapt = 1;
    encode_config.rcParams.vbvBufferSize =
        encode_config.rcParams.averageBitRate *
        initialize_params_.frameRateDen / initialize_params_.frameRateNum;
    encode_config.rcParams.vbvInitialDelay =
        encode_config.rcParams.vbvBufferSize;
    encode_config.gopLength = NVENC_INFINITE_GOPLENGTH;
    encode_config.frameIntervalP = 1;
    encode_config.rcParams.enableAQ = 1;

    //encode_config.encodeCodecConfig.h264Config.outputAUD = 1;
    //encode_config.encodeCodecConfig.h264Config.level = NV_ENC_LEVEL_H264_31;
    //encode_config.encodeCodecConfig.h264Config.entropyCodingMode = NV_ENC_H264_ENTROPY_CODING_MODE_CAVLC;
    encode_config.encodeCodecConfig.h264Config.idrPeriod =
        NVENC_INFINITE_GOPLENGTH;
    encode_config.encodeCodecConfig.h264Config.repeatSPSPPS = 1;
    encode_config.encodeCodecConfig.h264Config.sliceMode = 0;
    encode_config.encodeCodecConfig.h264Config.sliceModeData = 0;

    nv_encoder_->CreateEncoder(&initialize_params_);

    RTC_LOG(INFO) << __FUNCTION__ << " framerate_:" << framerate_
                  << " bitrate_bps_:" << target_bitrate_bps_
                  << " maxBitRate:" << encode_config.rcParams.maxBitRate;
  } catch (const NVENCException& e) {
    RTC_LOG(LS_ERROR) << __FUNCTION__ << e.what();
    return WEBRTC_VIDEO_CODEC_ERROR;
  }

  reconfigure_needed_ = false;

  return WEBRTC_VIDEO_CODEC_OK;
}

int32_t NvCodecH264Encoder::ReleaseNvEnc() {
  if (nv_encoder_) {
    try {
      nv_encoder_->EndEncode(v_packet_);
      nv_encoder_->DestroyEncoder();
    } catch (const NVENCException& e) {
      RTC_LOG(LS_ERROR) << __FUNCTION__ << e.what();
    }
    nv_encoder_ = nullptr;
#ifdef _WIN32
    id3d11_texture_.Reset();
#endif
  }
  return WEBRTC_VIDEO_CODEC_OK;
}
<|MERGE_RESOLUTION|>--- conflicted
+++ resolved
@@ -1,486 +1,455 @@
-#include "nvcodec_h264_encoder.h"
-
-#include "libyuv.h"
-#include "modules/video_coding/codecs/h264/include/h264.h"
-#include "rtc_base/logging.h"
-
-#include "rtc/native_buffer.h"
-
-const int kLowH264QpThreshold = 34;
-const int kHighH264QpThreshold = 40;
-
-struct nal_entry {
-  size_t offset;
-  size_t size;
-};
-
-#ifdef _WIN32
-using Microsoft::WRL::ComPtr;
-#endif
-
-<<<<<<< HEAD
-NvCodecH264Encoder::NvCodecH264Encoder(const cricket::VideoCodec& codec) {
-#ifdef _WIN32
-=======
-NvCodecH264Encoder::NvCodecH264Encoder(const cricket::VideoCodec& codec)
-    : bitrate_adjuster_(0.5, 0.95) {
->>>>>>> b629d55d
-  ComPtr<IDXGIFactory1> idxgi_factory;
-  RTC_CHECK(!FAILED(CreateDXGIFactory1(__uuidof(IDXGIFactory1),
-                                       (void**)idxgi_factory.GetAddressOf())));
-  ComPtr<IDXGIAdapter> idxgi_adapter;
-  RTC_CHECK(
-      !FAILED(idxgi_factory->EnumAdapters(0, idxgi_adapter.GetAddressOf())));
-  RTC_CHECK(!FAILED(D3D11CreateDevice(
-      idxgi_adapter.Get(), D3D_DRIVER_TYPE_UNKNOWN, NULL, 0, NULL, 0,
-      D3D11_SDK_VERSION, id3d11_device_.GetAddressOf(), NULL,
-      id3d11_context_.GetAddressOf())));
-
-  // 以下デバイス名を取得するだけの処理
-  DXGI_ADAPTER_DESC adapter_desc;
-  idxgi_adapter->GetDesc(&adapter_desc);
-  char szDesc[80];
-  size_t result = 0;
-  wcstombs_s(&result, szDesc, adapter_desc.Description, sizeof(szDesc));
-  RTC_LOG(INFO) << __FUNCTION__ << "GPU in use: " << szDesc;
-#endif
-#ifdef __linux__
-  cuda_.reset(new NvCodecH264EncoderCuda());
-#endif
-}
-NvCodecH264Encoder::~NvCodecH264Encoder() {}
-int32_t NvCodecH264Encoder::InitEncode(const webrtc::VideoCodec* codec_settings,
-                                       int32_t number_of_cores,
-                                       size_t max_payload_size) {
-  RTC_DCHECK(codec_settings);
-  RTC_DCHECK_EQ(codec_settings->codecType, webrtc::kVideoCodecH264);
-
-  int32_t release_ret = Release();
-  if (release_ret != WEBRTC_VIDEO_CODEC_OK) {
-    return release_ret;
-  }
-
-  width_ = codec_settings->width;
-  height_ = codec_settings->height;
-  target_bitrate_bps_ = codec_settings->startBitrate * 1000;
-  max_bitrate_bps_ = codec_settings->maxBitrate * 1000;
-  bitrate_adjuster_.SetTargetBitrateBps(target_bitrate_bps_);
-  framerate_ = codec_settings->maxFramerate;
-  mode_ = codec_settings->mode;
-
-  RTC_LOG(LS_INFO) << "InitEncode " << target_bitrate_bps_ << "bit/sec";
-
-  // Initialize encoded image. Default buffer size: size of unencoded data.
-  encoded_image_._completeFrame = true;
-  encoded_image_._encodedWidth = 0;
-  encoded_image_._encodedHeight = 0;
-  encoded_image_.set_size(0);
-  encoded_image_.timing_.flags =
-      webrtc::VideoSendTiming::TimingFrameFlags::kInvalid;
-  encoded_image_.content_type_ =
-      (codec_settings->mode == webrtc::VideoCodecMode::kScreensharing)
-          ? webrtc::VideoContentType::SCREENSHARE
-          : webrtc::VideoContentType::UNSPECIFIED;
-
-  return InitNvEnc();
-}
-
-int32_t NvCodecH264Encoder::RegisterEncodeCompleteCallback(
-    webrtc::EncodedImageCallback* callback) {
-  std::lock_guard<std::mutex> lock(mutex_);
-  callback_ = callback;
-  return WEBRTC_VIDEO_CODEC_OK;
-}
-
-int32_t NvCodecH264Encoder::Release() {
-  return ReleaseNvEnc();
-}
-
-int32_t NvCodecH264Encoder::Encode(
-    const webrtc::VideoFrame& frame,
-    const std::vector<webrtc::VideoFrameType>* frame_types) {
-  //RTC_LOG(LS_ERROR) << __FUNCTION__ << " Start";
-  if (!nv_encoder_) {
-    return WEBRTC_VIDEO_CODEC_UNINITIALIZED;
-  }
-  if (!callback_) {
-    RTC_LOG(LS_WARNING)
-        << "InitEncode() has been called, but a callback function "
-        << "has not been set with RegisterEncodeCompleteCallback()";
-    return WEBRTC_VIDEO_CODEC_UNINITIALIZED;
-  }
-
-  if (frame.video_frame_buffer()->type() ==
-      webrtc::VideoFrameBuffer::Type::kNative) {
-    if (!use_native_) {
-      ReleaseNvEnc();
-      use_native_ = true;
-      InitNvEnc();
-    }
-  } else {
-    if (use_native_) {
-      ReleaseNvEnc();
-      use_native_ = false;
-      InitNvEnc();
-    }
-  }
-
-  bool send_key_frame = false;
-
-  if (reconfigure_needed_) {
-<<<<<<< HEAD
-    /*NV_ENC_RECONFIGURE_PARAMS reconfigure_params = { NV_ENC_RECONFIGURE_PARAMS_VER };
-      reconfigure_params.resetEncoder = 1;
-      reconfigure_params.forceIDR = 1;
-      NV_ENC_CONFIG encode_config = { NV_ENC_CONFIG_VER };
-      memcpy(&encode_config, initialize_params_.encodeConfig, sizeof(encode_config));
-      encode_config.rcParams.averageBitRate = bitrate_bps_;
-      encode_config.rcParams.vbvBufferSize =
-        encode_config.rcParams.averageBitRate * 1 / framerate_;
-      reconfigure_params.reInitEncodeParams.encodeConfig = &encode_config;
-      nv_encoder_->GetInitializeParams(&reconfigure_params.reInitEncodeParams);
-      reconfigure_params.reInitEncodeParams.frameRateDen = 1;
-      reconfigure_params.reInitEncodeParams.frameRateNum = framerate_;
-      try {
-        //RTC_LOG(LS_ERROR) << __FUNCTION__ << " Reconfigure";
-        nv_encoder_->Reconfigure(&reconfigure_params);
-      }
-      catch (const NVENCException &e) {
-        RTC_LOG(LS_ERROR) << __FUNCTION__ << e.what();
-        return WEBRTC_VIDEO_CODEC_ERROR;
-      }
-      reconfigure_needed_ = false;*/
-    ReleaseNvEnc();
-    InitNvEnc();
-    send_key_frame = true;
-=======
-    NV_ENC_RECONFIGURE_PARAMS reconfigure_params = {
-        NV_ENC_RECONFIGURE_PARAMS_VER};
-    NV_ENC_CONFIG encode_config = {NV_ENC_CONFIG_VER};
-    reconfigure_params.reInitEncodeParams.encodeConfig = &encode_config;
-    nv_encoder_->GetInitializeParams(&reconfigure_params.reInitEncodeParams);
-
-    reconfigure_params.reInitEncodeParams.frameRateNum = framerate_;
-
-    encode_config.rcParams.averageBitRate =
-        bitrate_adjuster_.GetAdjustedBitrateBps();
-    encode_config.rcParams.maxBitRate = max_bitrate_bps_;
-    encode_config.rcParams.vbvBufferSize =
-        encode_config.rcParams.averageBitRate * 1 / framerate_;
-    encode_config.rcParams.vbvInitialDelay =
-        encode_config.rcParams.vbvBufferSize;
-    try {
-      //RTC_LOG(LS_ERROR) << __FUNCTION__ << " Reconfigure";
-      nv_encoder_->Reconfigure(&reconfigure_params);
-    } catch (const NVENCException& e) {
-      RTC_LOG(LS_ERROR) << __FUNCTION__ << e.what();
-      return WEBRTC_VIDEO_CODEC_ERROR;
-    }
-
-    reconfigure_needed_ = false;
->>>>>>> b629d55d
-  }
-
-  if (frame_types != nullptr) {
-    // We only support a single stream.
-    RTC_DCHECK_EQ(frame_types->size(), static_cast<size_t>(1));
-    // Skip frame?
-    if ((*frame_types)[0] == webrtc::VideoFrameType::kEmptyFrame) {
-      return WEBRTC_VIDEO_CODEC_OK;
-    }
-    // Force key frame?
-    send_key_frame =
-        (*frame_types)[0] == webrtc::VideoFrameType::kVideoFrameKey;
-  }
-
-  NV_ENC_PIC_PARAMS pic_params = {NV_ENC_PIC_PARAMS_VER};
-  pic_params.encodePicFlags = 0;
-  if (send_key_frame) {
-    pic_params.encodePicFlags =
-        NV_ENC_PIC_FLAG_FORCEINTRA | NV_ENC_PIC_FLAG_FORCEIDR;
-  }
-  pic_params.inputWidth = width_;
-  pic_params.inputHeight = height_;
-
-  v_packet_.clear();
-
-#ifdef _WIN32
-  const NvEncInputFrame* input_frame = nv_encoder_->GetNextInputFrame();
-  D3D11_MAPPED_SUBRESOURCE map;
-  id3d11_context_->Map(id3d11_texture_.Get(), D3D11CalcSubresource(0, 0, 1),
-                       D3D11_MAP_WRITE, 0, &map);
-  if (use_native_) {
-    const NativeBuffer* frame_buffer =
-        dynamic_cast<NativeBuffer*>(frame.video_frame_buffer().get());
-    for (int y = 0; y < frame_buffer->height(); y++) {
-      memcpy((uint8_t*)map.pData + y * map.RowPitch,
-             frame_buffer->Data() + frame_buffer->raw_width() * y,
-             frame_buffer->raw_width());
-    }
-  } else {
-    rtc::scoped_refptr<const webrtc::I420BufferInterface> frame_buffer =
-        frame.video_frame_buffer()->ToI420();
-    libyuv::I420ToNV12(
-        frame_buffer->DataY(), frame_buffer->StrideY(), frame_buffer->DataU(),
-        frame_buffer->StrideU(), frame_buffer->DataV(), frame_buffer->StrideV(),
-        (uint8_t*)map.pData, map.RowPitch,
-        ((uint8_t*)map.pData + height_ * map.RowPitch), map.RowPitch,
-        frame_buffer->width(), frame_buffer->height());
-  }
-  id3d11_context_->Unmap(id3d11_texture_.Get(), D3D11CalcSubresource(0, 0, 1));
-  ID3D11Texture2D* nv11_texture =
-      reinterpret_cast<ID3D11Texture2D*>(input_frame->inputPtr);
-  id3d11_context_->CopyResource(nv11_texture, id3d11_texture_.Get());
-#endif
-#ifdef __linux__
-  if (frame.video_frame_buffer()->type() ==
-      webrtc::VideoFrameBuffer::Type::kNative) {
-    NativeBuffer* native_buffer =
-        dynamic_cast<NativeBuffer*>(frame.video_frame_buffer().get());
-    cuda_->CopyNative(nv_encoder_.get(), native_buffer->Data(),
-                      native_buffer->length(), native_buffer->width(),
-                      native_buffer->height());
-  } else {
-    rtc::scoped_refptr<const webrtc::I420BufferInterface> frame_buffer =
-        frame.video_frame_buffer()->ToI420();
-    cuda_->Copy(nv_encoder_.get(), frame_buffer->DataY(), frame_buffer->width(),
-                frame_buffer->height());
-  }
-#endif
-
-  try {
-    nv_encoder_->EncodeFrame(v_packet_, &pic_params);
-  } catch (const NVENCException& e) {
-    RTC_LOG(LS_ERROR) << __FUNCTION__ << e.what();
-    return WEBRTC_VIDEO_CODEC_ERROR;
-  }
-
-  for (std::vector<uint8_t>& packet : v_packet_) {
-    encoded_image_.set_buffer(packet.data(), packet.size());
-    encoded_image_.set_size(packet.size());
-    encoded_image_._completeFrame = true;
-    encoded_image_._encodedWidth = width_;
-    encoded_image_._encodedHeight = height_;
-    encoded_image_.content_type_ =
-        (mode_ == webrtc::VideoCodecMode::kScreensharing)
-            ? webrtc::VideoContentType::SCREENSHARE
-            : webrtc::VideoContentType::UNSPECIFIED;
-    encoded_image_.timing_.flags = webrtc::VideoSendTiming::kInvalid;
-    encoded_image_.SetTimestamp(frame.timestamp());
-    encoded_image_.ntp_time_ms_ = frame.ntp_time_ms();
-    encoded_image_.capture_time_ms_ = frame.render_time_ms();
-    encoded_image_.rotation_ = frame.rotation();
-    encoded_image_.SetColorSpace(frame.color_space());
-    encoded_image_._frameType = webrtc::VideoFrameType::kVideoFrameDelta;
-    //RTC_LOG(LS_ERROR) << __FUNCTION__ << " packet.size():" << packet.size();
-
-    //printf("###########");
-    uint8_t zero_count = 0;
-    size_t nal_start_idx = 0;
-    std::vector<nal_entry> nals;
-    for (size_t i = 0; i < packet.size(); i++) {
-      uint8_t data = packet.data()[i];
-      //if (i < 100) printf(" %02x", data);
-      if ((i != 0) && (i == nal_start_idx)) {
-        //printf("-header");
-        if ((data & 0x1F) == 0x05) {
-          //printf("-IDR(%02x)", (data & 0x1F));
-          encoded_image_._frameType = webrtc::VideoFrameType::kVideoFrameKey;
-        }
-      }
-      if (data == 0x01 && zero_count == 3) {
-        if (nal_start_idx != 0) {
-          nals.push_back({nal_start_idx, i - nal_start_idx + 1 - 4});
-          //printf(" nal_size: %d ", i - nal_start_idx + 1 - 4);
-        }
-        nal_start_idx = i + 1;
-        //printf(" nal_start_idx: %d\n", nal_start_idx);
-      }
-      if (data == 0x00) {
-        zero_count++;
-      } else {
-        zero_count = 0;
-      }
-    }
-    if (nal_start_idx != 0) {
-      nals.push_back({nal_start_idx, packet.size() - nal_start_idx});
-      //printf(" nal_size: %d packet.size(): %d \n", packet.size() - nal_start_idx , packet.size());
-    }
-    //printf("\n");
-    //nals.push_back({4, packet.size() - 4});
-
-    //RTC_LOG(LS_ERROR) << __FUNCTION__ << "  nals.size():" << nals.size();
-
-    webrtc::RTPFragmentationHeader frag_header;
-    frag_header.VerifyAndAllocateFragmentationHeader(nals.size());
-    for (size_t i = 0; i < nals.size(); i++) {
-      frag_header.fragmentationOffset[i] = nals[i].offset;
-      frag_header.fragmentationLength[i] = nals[i].size;
-      //RTC_LOG(LS_ERROR) << __FUNCTION__ << " i:" << i << " offset:" << nals[i].offset << " size:" << nals[i].size;
-    }
-
-    webrtc::CodecSpecificInfo codec_specific;
-    codec_specific.codecType = webrtc::kVideoCodecH264;
-    codec_specific.codecSpecific.H264.packetization_mode =
-        webrtc::H264PacketizationMode::NonInterleaved;
-
-    h264_bitstream_parser_.ParseBitstream(packet.data(), packet.size());
-    h264_bitstream_parser_.GetLastSliceQp(&encoded_image_.qp_);
-
-    webrtc::EncodedImageCallback::Result result = callback_->OnEncodedImage(
-        encoded_image_, &codec_specific, &frag_header);
-    if (result.error != webrtc::EncodedImageCallback::Result::OK) {
-      RTC_LOG(LS_ERROR) << __FUNCTION__
-                        << " OnEncodedImage failed error:" << result.error;
-      return WEBRTC_VIDEO_CODEC_ERROR;
-    }
-    bitrate_adjuster_.Update(packet.size());
-  }
-
-  return WEBRTC_VIDEO_CODEC_OK;
-}
-
-void NvCodecH264Encoder::SetRates(
-    const webrtc::VideoEncoder::RateControlParameters& parameters) {
-  if (!nv_encoder_) {
-    RTC_LOG(LS_WARNING) << "SetRates() while uninitialized.";
-    return;
-  }
-
-  if (parameters.framerate_fps < 1.0) {
-    RTC_LOG(LS_WARNING) << "Invalid frame rate: " << parameters.framerate_fps;
-    return;
-  }
-
-  uint32_t new_framerate = (uint32_t)parameters.framerate_fps;
-  uint32_t new_bitrate = parameters.bitrate.get_sum_bps();
-  RTC_LOG(INFO) << __FUNCTION__ << " framerate_:" << framerate_
-                << " new_framerate: " << new_framerate
-                << " target_bitrate_bps_:" << target_bitrate_bps_
-                << " new_bitrate:" << new_bitrate
-                << " max_bitrate_bps_:" << max_bitrate_bps_;
-  framerate_ = new_framerate;
-  target_bitrate_bps_ = new_bitrate;
-  bitrate_adjuster_.SetTargetBitrateBps(target_bitrate_bps_);
-  reconfigure_needed_ = true;
-}
-
-webrtc::VideoEncoder::EncoderInfo NvCodecH264Encoder::GetEncoderInfo() const {
-  webrtc::VideoEncoder::EncoderInfo info;
-  info.supports_native_handle = true;
-  info.implementation_name = "NvCodec H264";
-  info.scaling_settings = webrtc::VideoEncoder::ScalingSettings(
-      kLowH264QpThreshold, kHighH264QpThreshold);
-  info.is_hardware_accelerated = true;
-  info.has_internal_source = false;
-  return info;
-}
-
-int32_t NvCodecH264Encoder::InitNvEnc() {
-#ifdef _WIN32
-  DXGI_FORMAT dxgi_format = DXGI_FORMAT_NV12;
-  NV_ENC_BUFFER_FORMAT nvenc_format = NV_ENC_BUFFER_FORMAT_NV12;
-  if (use_native_) {
-    dxgi_format = DXGI_FORMAT_B8G8R8A8_UNORM;
-    nvenc_format = NV_ENC_BUFFER_FORMAT_ARGB;
-  }
-  D3D11_TEXTURE2D_DESC desc;
-  ZeroMemory(&desc, sizeof(D3D11_TEXTURE2D_DESC));
-  desc.Width = width_;
-  desc.Height = height_;
-  desc.MipLevels = 1;
-  desc.ArraySize = 1;
-  desc.Format = dxgi_format;
-  desc.SampleDesc.Count = 1;
-  desc.Usage = D3D11_USAGE_STAGING;
-  desc.BindFlags = 0;
-  desc.CPUAccessFlags = D3D11_CPU_ACCESS_WRITE;
-  id3d11_device_->CreateTexture2D(&desc, NULL, id3d11_texture_.GetAddressOf());
-
-  // Driver が古いとかに気づくのはココ
-  try {
-    nv_encoder_.reset(new NvEncoderD3D11(id3d11_device_.Get(), width_, height_,
-                                         nvenc_format));
-  } catch (const NVENCException& e) {
-    RTC_LOG(LS_ERROR) << __FUNCTION__ << e.what();
-    return WEBRTC_VIDEO_CODEC_ERROR;
-  }
-#endif
-
-#ifdef __linux__
-  try {
-    nv_encoder_.reset(cuda_->CreateNvEncoder(width_, height_, use_native_));
-  } catch (const NVENCException& e) {
-    RTC_LOG(LS_ERROR) << __FUNCTION__ << e.what();
-    return WEBRTC_VIDEO_CODEC_ERROR;
-  }
-#endif
-
-  initialize_params_ = {NV_ENC_INITIALIZE_PARAMS_VER};
-  NV_ENC_CONFIG encode_config = {NV_ENC_CONFIG_VER};
-  initialize_params_.encodeConfig = &encode_config;
-  try {
-    nv_encoder_->CreateDefaultEncoderParams(
-        &initialize_params_, NV_ENC_CODEC_H264_GUID,
-        NV_ENC_PRESET_LOW_LATENCY_DEFAULT_GUID);
-
-    //initialize_params_.enablePTD = 1;
-    initialize_params_.frameRateDen = 1;
-    initialize_params_.frameRateNum = framerate_;
-    initialize_params_.maxEncodeWidth = width_;
-    initialize_params_.maxEncodeHeight = height_;
-
-    //encode_config.profileGUID = NV_ENC_H264_PROFILE_BASELINE_GUID;
-    encode_config.rcParams.rateControlMode = NV_ENC_PARAMS_RC_CBR_LOWDELAY_HQ;
-    encode_config.rcParams.averageBitRate = target_bitrate_bps_;
-    encode_config.rcParams.maxBitRate = max_bitrate_bps_;
-
-    encode_config.rcParams.disableBadapt = 1;
-    encode_config.rcParams.vbvBufferSize =
-        encode_config.rcParams.averageBitRate *
-        initialize_params_.frameRateDen / initialize_params_.frameRateNum;
-    encode_config.rcParams.vbvInitialDelay =
-        encode_config.rcParams.vbvBufferSize;
-    encode_config.gopLength = NVENC_INFINITE_GOPLENGTH;
-    encode_config.frameIntervalP = 1;
-    encode_config.rcParams.enableAQ = 1;
-
-    //encode_config.encodeCodecConfig.h264Config.outputAUD = 1;
-    //encode_config.encodeCodecConfig.h264Config.level = NV_ENC_LEVEL_H264_31;
-    //encode_config.encodeCodecConfig.h264Config.entropyCodingMode = NV_ENC_H264_ENTROPY_CODING_MODE_CAVLC;
-    encode_config.encodeCodecConfig.h264Config.idrPeriod =
-        NVENC_INFINITE_GOPLENGTH;
-    encode_config.encodeCodecConfig.h264Config.repeatSPSPPS = 1;
-    encode_config.encodeCodecConfig.h264Config.sliceMode = 0;
-    encode_config.encodeCodecConfig.h264Config.sliceModeData = 0;
-
-    nv_encoder_->CreateEncoder(&initialize_params_);
-
-    RTC_LOG(INFO) << __FUNCTION__ << " framerate_:" << framerate_
-                  << " bitrate_bps_:" << target_bitrate_bps_
-                  << " maxBitRate:" << encode_config.rcParams.maxBitRate;
-  } catch (const NVENCException& e) {
-    RTC_LOG(LS_ERROR) << __FUNCTION__ << e.what();
-    return WEBRTC_VIDEO_CODEC_ERROR;
-  }
-
-  reconfigure_needed_ = false;
-
-  return WEBRTC_VIDEO_CODEC_OK;
-}
-
-int32_t NvCodecH264Encoder::ReleaseNvEnc() {
-  if (nv_encoder_) {
-    try {
-      nv_encoder_->EndEncode(v_packet_);
-      nv_encoder_->DestroyEncoder();
-    } catch (const NVENCException& e) {
-      RTC_LOG(LS_ERROR) << __FUNCTION__ << e.what();
-    }
-    nv_encoder_ = nullptr;
-#ifdef _WIN32
-    id3d11_texture_.Reset();
-#endif
-  }
-  return WEBRTC_VIDEO_CODEC_OK;
-}
+#include "nvcodec_h264_encoder.h"
+
+#include "libyuv.h"
+#include "modules/video_coding/codecs/h264/include/h264.h"
+#include "rtc_base/logging.h"
+
+#include "rtc/native_buffer.h"
+
+const int kLowH264QpThreshold = 34;
+const int kHighH264QpThreshold = 40;
+
+struct nal_entry {
+  size_t offset;
+  size_t size;
+};
+
+#ifdef _WIN32
+using Microsoft::WRL::ComPtr;
+#endif
+
+NvCodecH264Encoder::NvCodecH264Encoder(const cricket::VideoCodec& codec)
+    : bitrate_adjuster_(0.5, 0.95) {
+#ifdef _WIN32
+  ComPtr<IDXGIFactory1> idxgi_factory;
+  RTC_CHECK(!FAILED(CreateDXGIFactory1(__uuidof(IDXGIFactory1),
+                                       (void**)idxgi_factory.GetAddressOf())));
+  ComPtr<IDXGIAdapter> idxgi_adapter;
+  RTC_CHECK(
+      !FAILED(idxgi_factory->EnumAdapters(0, idxgi_adapter.GetAddressOf())));
+  RTC_CHECK(!FAILED(D3D11CreateDevice(
+      idxgi_adapter.Get(), D3D_DRIVER_TYPE_UNKNOWN, NULL, 0, NULL, 0,
+      D3D11_SDK_VERSION, id3d11_device_.GetAddressOf(), NULL,
+      id3d11_context_.GetAddressOf())));
+
+  // 以下デバイス名を取得するだけの処理
+  DXGI_ADAPTER_DESC adapter_desc;
+  idxgi_adapter->GetDesc(&adapter_desc);
+  char szDesc[80];
+  size_t result = 0;
+  wcstombs_s(&result, szDesc, adapter_desc.Description, sizeof(szDesc));
+  RTC_LOG(INFO) << __FUNCTION__ << "GPU in use: " << szDesc;
+#endif
+#ifdef __linux__
+  cuda_.reset(new NvCodecH264EncoderCuda());
+#endif
+}
+NvCodecH264Encoder::~NvCodecH264Encoder() {}
+int32_t NvCodecH264Encoder::InitEncode(const webrtc::VideoCodec* codec_settings,
+                                       int32_t number_of_cores,
+                                       size_t max_payload_size) {
+  RTC_DCHECK(codec_settings);
+  RTC_DCHECK_EQ(codec_settings->codecType, webrtc::kVideoCodecH264);
+
+  int32_t release_ret = Release();
+  if (release_ret != WEBRTC_VIDEO_CODEC_OK) {
+    return release_ret;
+  }
+
+  width_ = codec_settings->width;
+  height_ = codec_settings->height;
+  target_bitrate_bps_ = codec_settings->startBitrate * 1000;
+  max_bitrate_bps_ = codec_settings->maxBitrate * 1000;
+  bitrate_adjuster_.SetTargetBitrateBps(target_bitrate_bps_);
+  framerate_ = codec_settings->maxFramerate;
+  mode_ = codec_settings->mode;
+
+  RTC_LOG(LS_INFO) << "InitEncode " << target_bitrate_bps_ << "bit/sec";
+
+  // Initialize encoded image. Default buffer size: size of unencoded data.
+  encoded_image_._completeFrame = true;
+  encoded_image_._encodedWidth = 0;
+  encoded_image_._encodedHeight = 0;
+  encoded_image_.set_size(0);
+  encoded_image_.timing_.flags =
+      webrtc::VideoSendTiming::TimingFrameFlags::kInvalid;
+  encoded_image_.content_type_ =
+      (codec_settings->mode == webrtc::VideoCodecMode::kScreensharing)
+          ? webrtc::VideoContentType::SCREENSHARE
+          : webrtc::VideoContentType::UNSPECIFIED;
+
+  return InitNvEnc();
+}
+
+int32_t NvCodecH264Encoder::RegisterEncodeCompleteCallback(
+    webrtc::EncodedImageCallback* callback) {
+  std::lock_guard<std::mutex> lock(mutex_);
+  callback_ = callback;
+  return WEBRTC_VIDEO_CODEC_OK;
+}
+
+int32_t NvCodecH264Encoder::Release() {
+  return ReleaseNvEnc();
+}
+
+int32_t NvCodecH264Encoder::Encode(
+    const webrtc::VideoFrame& frame,
+    const std::vector<webrtc::VideoFrameType>* frame_types) {
+  //RTC_LOG(LS_ERROR) << __FUNCTION__ << " Start";
+  if (!nv_encoder_) {
+    return WEBRTC_VIDEO_CODEC_UNINITIALIZED;
+  }
+  if (!callback_) {
+    RTC_LOG(LS_WARNING)
+        << "InitEncode() has been called, but a callback function "
+        << "has not been set with RegisterEncodeCompleteCallback()";
+    return WEBRTC_VIDEO_CODEC_UNINITIALIZED;
+  }
+
+  if (frame.video_frame_buffer()->type() ==
+      webrtc::VideoFrameBuffer::Type::kNative) {
+    if (!use_native_) {
+      ReleaseNvEnc();
+      use_native_ = true;
+      InitNvEnc();
+    }
+  } else {
+    if (use_native_) {
+      ReleaseNvEnc();
+      use_native_ = false;
+      InitNvEnc();
+    }
+  }
+
+  bool send_key_frame = false;
+
+  if (reconfigure_needed_) {
+    NV_ENC_RECONFIGURE_PARAMS reconfigure_params = {
+        NV_ENC_RECONFIGURE_PARAMS_VER};
+    NV_ENC_CONFIG encode_config = {NV_ENC_CONFIG_VER};
+    reconfigure_params.reInitEncodeParams.encodeConfig = &encode_config;
+    nv_encoder_->GetInitializeParams(&reconfigure_params.reInitEncodeParams);
+
+    reconfigure_params.reInitEncodeParams.frameRateNum = framerate_;
+
+    encode_config.rcParams.averageBitRate =
+        bitrate_adjuster_.GetAdjustedBitrateBps();
+    encode_config.rcParams.maxBitRate = max_bitrate_bps_;
+    encode_config.rcParams.vbvBufferSize =
+        encode_config.rcParams.averageBitRate * 1 / framerate_;
+    encode_config.rcParams.vbvInitialDelay =
+        encode_config.rcParams.vbvBufferSize;
+    try {
+      //RTC_LOG(LS_ERROR) << __FUNCTION__ << " Reconfigure";
+      nv_encoder_->Reconfigure(&reconfigure_params);
+    } catch (const NVENCException& e) {
+      RTC_LOG(LS_ERROR) << __FUNCTION__ << e.what();
+      return WEBRTC_VIDEO_CODEC_ERROR;
+    }
+
+    reconfigure_needed_ = false;
+  }
+
+  if (frame_types != nullptr) {
+    // We only support a single stream.
+    RTC_DCHECK_EQ(frame_types->size(), static_cast<size_t>(1));
+    // Skip frame?
+    if ((*frame_types)[0] == webrtc::VideoFrameType::kEmptyFrame) {
+      return WEBRTC_VIDEO_CODEC_OK;
+    }
+    // Force key frame?
+    send_key_frame =
+        (*frame_types)[0] == webrtc::VideoFrameType::kVideoFrameKey;
+  }
+
+  NV_ENC_PIC_PARAMS pic_params = {NV_ENC_PIC_PARAMS_VER};
+  pic_params.encodePicFlags = 0;
+  if (send_key_frame) {
+    pic_params.encodePicFlags =
+        NV_ENC_PIC_FLAG_FORCEINTRA | NV_ENC_PIC_FLAG_FORCEIDR;
+  }
+  pic_params.inputWidth = width_;
+  pic_params.inputHeight = height_;
+
+  v_packet_.clear();
+
+#ifdef _WIN32
+  const NvEncInputFrame* input_frame = nv_encoder_->GetNextInputFrame();
+  D3D11_MAPPED_SUBRESOURCE map;
+  id3d11_context_->Map(id3d11_texture_.Get(), D3D11CalcSubresource(0, 0, 1),
+                       D3D11_MAP_WRITE, 0, &map);
+  if (use_native_) {
+    const NativeBuffer* frame_buffer =
+        dynamic_cast<NativeBuffer*>(frame.video_frame_buffer().get());
+    for (int y = 0; y < frame_buffer->height(); y++) {
+      memcpy((uint8_t*)map.pData + y * map.RowPitch,
+             frame_buffer->Data() + frame_buffer->raw_width() * y,
+             frame_buffer->raw_width());
+    }
+  } else {
+    rtc::scoped_refptr<const webrtc::I420BufferInterface> frame_buffer =
+        frame.video_frame_buffer()->ToI420();
+    libyuv::I420ToNV12(
+        frame_buffer->DataY(), frame_buffer->StrideY(), frame_buffer->DataU(),
+        frame_buffer->StrideU(), frame_buffer->DataV(), frame_buffer->StrideV(),
+        (uint8_t*)map.pData, map.RowPitch,
+        ((uint8_t*)map.pData + height_ * map.RowPitch), map.RowPitch,
+        frame_buffer->width(), frame_buffer->height());
+  }
+  id3d11_context_->Unmap(id3d11_texture_.Get(), D3D11CalcSubresource(0, 0, 1));
+  ID3D11Texture2D* nv11_texture =
+      reinterpret_cast<ID3D11Texture2D*>(input_frame->inputPtr);
+  id3d11_context_->CopyResource(nv11_texture, id3d11_texture_.Get());
+#endif
+#ifdef __linux__
+  if (frame.video_frame_buffer()->type() ==
+      webrtc::VideoFrameBuffer::Type::kNative) {
+    NativeBuffer* native_buffer =
+        dynamic_cast<NativeBuffer*>(frame.video_frame_buffer().get());
+    cuda_->CopyNative(nv_encoder_.get(), native_buffer->Data(),
+                      native_buffer->length(), native_buffer->width(),
+                      native_buffer->height());
+  } else {
+    rtc::scoped_refptr<const webrtc::I420BufferInterface> frame_buffer =
+        frame.video_frame_buffer()->ToI420();
+    cuda_->Copy(nv_encoder_.get(), frame_buffer->DataY(), frame_buffer->width(),
+                frame_buffer->height());
+  }
+#endif
+
+  try {
+    nv_encoder_->EncodeFrame(v_packet_, &pic_params);
+  } catch (const NVENCException& e) {
+    RTC_LOG(LS_ERROR) << __FUNCTION__ << e.what();
+    return WEBRTC_VIDEO_CODEC_ERROR;
+  }
+
+  for (std::vector<uint8_t>& packet : v_packet_) {
+    encoded_image_.set_buffer(packet.data(), packet.size());
+    encoded_image_.set_size(packet.size());
+    encoded_image_._completeFrame = true;
+    encoded_image_._encodedWidth = width_;
+    encoded_image_._encodedHeight = height_;
+    encoded_image_.content_type_ =
+        (mode_ == webrtc::VideoCodecMode::kScreensharing)
+            ? webrtc::VideoContentType::SCREENSHARE
+            : webrtc::VideoContentType::UNSPECIFIED;
+    encoded_image_.timing_.flags = webrtc::VideoSendTiming::kInvalid;
+    encoded_image_.SetTimestamp(frame.timestamp());
+    encoded_image_.ntp_time_ms_ = frame.ntp_time_ms();
+    encoded_image_.capture_time_ms_ = frame.render_time_ms();
+    encoded_image_.rotation_ = frame.rotation();
+    encoded_image_.SetColorSpace(frame.color_space());
+    encoded_image_._frameType = webrtc::VideoFrameType::kVideoFrameDelta;
+    //RTC_LOG(LS_ERROR) << __FUNCTION__ << " packet.size():" << packet.size();
+
+    //printf("###########");
+    uint8_t zero_count = 0;
+    size_t nal_start_idx = 0;
+    std::vector<nal_entry> nals;
+    for (size_t i = 0; i < packet.size(); i++) {
+      uint8_t data = packet.data()[i];
+      //if (i < 100) printf(" %02x", data);
+      if ((i != 0) && (i == nal_start_idx)) {
+        //printf("-header");
+        if ((data & 0x1F) == 0x05) {
+          //printf("-IDR(%02x)", (data & 0x1F));
+          encoded_image_._frameType = webrtc::VideoFrameType::kVideoFrameKey;
+        }
+      }
+      if (data == 0x01 && zero_count == 3) {
+        if (nal_start_idx != 0) {
+          nals.push_back({nal_start_idx, i - nal_start_idx + 1 - 4});
+          //printf(" nal_size: %d ", i - nal_start_idx + 1 - 4);
+        }
+        nal_start_idx = i + 1;
+        //printf(" nal_start_idx: %d\n", nal_start_idx);
+      }
+      if (data == 0x00) {
+        zero_count++;
+      } else {
+        zero_count = 0;
+      }
+    }
+    if (nal_start_idx != 0) {
+      nals.push_back({nal_start_idx, packet.size() - nal_start_idx});
+      //printf(" nal_size: %d packet.size(): %d \n", packet.size() - nal_start_idx , packet.size());
+    }
+    //printf("\n");
+    //nals.push_back({4, packet.size() - 4});
+
+    //RTC_LOG(LS_ERROR) << __FUNCTION__ << "  nals.size():" << nals.size();
+
+    webrtc::RTPFragmentationHeader frag_header;
+    frag_header.VerifyAndAllocateFragmentationHeader(nals.size());
+    for (size_t i = 0; i < nals.size(); i++) {
+      frag_header.fragmentationOffset[i] = nals[i].offset;
+      frag_header.fragmentationLength[i] = nals[i].size;
+      //RTC_LOG(LS_ERROR) << __FUNCTION__ << " i:" << i << " offset:" << nals[i].offset << " size:" << nals[i].size;
+    }
+
+    webrtc::CodecSpecificInfo codec_specific;
+    codec_specific.codecType = webrtc::kVideoCodecH264;
+    codec_specific.codecSpecific.H264.packetization_mode =
+        webrtc::H264PacketizationMode::NonInterleaved;
+
+    h264_bitstream_parser_.ParseBitstream(packet.data(), packet.size());
+    h264_bitstream_parser_.GetLastSliceQp(&encoded_image_.qp_);
+
+    webrtc::EncodedImageCallback::Result result = callback_->OnEncodedImage(
+        encoded_image_, &codec_specific, &frag_header);
+    if (result.error != webrtc::EncodedImageCallback::Result::OK) {
+      RTC_LOG(LS_ERROR) << __FUNCTION__
+                        << " OnEncodedImage failed error:" << result.error;
+      return WEBRTC_VIDEO_CODEC_ERROR;
+    }
+    bitrate_adjuster_.Update(packet.size());
+  }
+
+  return WEBRTC_VIDEO_CODEC_OK;
+}
+
+void NvCodecH264Encoder::SetRates(
+    const webrtc::VideoEncoder::RateControlParameters& parameters) {
+  if (!nv_encoder_) {
+    RTC_LOG(LS_WARNING) << "SetRates() while uninitialized.";
+    return;
+  }
+
+  if (parameters.framerate_fps < 1.0) {
+    RTC_LOG(LS_WARNING) << "Invalid frame rate: " << parameters.framerate_fps;
+    return;
+  }
+
+  uint32_t new_framerate = (uint32_t)parameters.framerate_fps;
+  uint32_t new_bitrate = parameters.bitrate.get_sum_bps();
+  RTC_LOG(INFO) << __FUNCTION__ << " framerate_:" << framerate_
+                << " new_framerate: " << new_framerate
+                << " target_bitrate_bps_:" << target_bitrate_bps_
+                << " new_bitrate:" << new_bitrate
+                << " max_bitrate_bps_:" << max_bitrate_bps_;
+  framerate_ = new_framerate;
+  target_bitrate_bps_ = new_bitrate;
+  bitrate_adjuster_.SetTargetBitrateBps(target_bitrate_bps_);
+  reconfigure_needed_ = true;
+}
+
+webrtc::VideoEncoder::EncoderInfo NvCodecH264Encoder::GetEncoderInfo() const {
+  webrtc::VideoEncoder::EncoderInfo info;
+  info.supports_native_handle = true;
+  info.implementation_name = "NvCodec H264";
+  info.scaling_settings = webrtc::VideoEncoder::ScalingSettings(
+      kLowH264QpThreshold, kHighH264QpThreshold);
+  info.is_hardware_accelerated = true;
+  info.has_internal_source = false;
+  return info;
+}
+
+int32_t NvCodecH264Encoder::InitNvEnc() {
+#ifdef _WIN32
+  DXGI_FORMAT dxgi_format = DXGI_FORMAT_NV12;
+  NV_ENC_BUFFER_FORMAT nvenc_format = NV_ENC_BUFFER_FORMAT_NV12;
+  if (use_native_) {
+    dxgi_format = DXGI_FORMAT_B8G8R8A8_UNORM;
+    nvenc_format = NV_ENC_BUFFER_FORMAT_ARGB;
+  }
+  D3D11_TEXTURE2D_DESC desc;
+  ZeroMemory(&desc, sizeof(D3D11_TEXTURE2D_DESC));
+  desc.Width = width_;
+  desc.Height = height_;
+  desc.MipLevels = 1;
+  desc.ArraySize = 1;
+  desc.Format = dxgi_format;
+  desc.SampleDesc.Count = 1;
+  desc.Usage = D3D11_USAGE_STAGING;
+  desc.BindFlags = 0;
+  desc.CPUAccessFlags = D3D11_CPU_ACCESS_WRITE;
+  id3d11_device_->CreateTexture2D(&desc, NULL, id3d11_texture_.GetAddressOf());
+
+  // Driver が古いとかに気づくのはココ
+  try {
+    nv_encoder_.reset(new NvEncoderD3D11(id3d11_device_.Get(), width_, height_,
+                                         nvenc_format));
+  } catch (const NVENCException& e) {
+    RTC_LOG(LS_ERROR) << __FUNCTION__ << e.what();
+    return WEBRTC_VIDEO_CODEC_ERROR;
+  }
+#endif
+
+#ifdef __linux__
+  try {
+    nv_encoder_.reset(cuda_->CreateNvEncoder(width_, height_, use_native_));
+  } catch (const NVENCException& e) {
+    RTC_LOG(LS_ERROR) << __FUNCTION__ << e.what();
+    return WEBRTC_VIDEO_CODEC_ERROR;
+  }
+#endif
+
+  initialize_params_ = {NV_ENC_INITIALIZE_PARAMS_VER};
+  NV_ENC_CONFIG encode_config = {NV_ENC_CONFIG_VER};
+  initialize_params_.encodeConfig = &encode_config;
+  try {
+    nv_encoder_->CreateDefaultEncoderParams(
+        &initialize_params_, NV_ENC_CODEC_H264_GUID,
+        NV_ENC_PRESET_LOW_LATENCY_DEFAULT_GUID);
+
+    //initialize_params_.enablePTD = 1;
+    initialize_params_.frameRateDen = 1;
+    initialize_params_.frameRateNum = framerate_;
+    initialize_params_.maxEncodeWidth = width_;
+    initialize_params_.maxEncodeHeight = height_;
+
+    //encode_config.profileGUID = NV_ENC_H264_PROFILE_BASELINE_GUID;
+    encode_config.rcParams.rateControlMode = NV_ENC_PARAMS_RC_CBR_LOWDELAY_HQ;
+    encode_config.rcParams.averageBitRate = target_bitrate_bps_;
+    encode_config.rcParams.maxBitRate = max_bitrate_bps_;
+
+    encode_config.rcParams.disableBadapt = 1;
+    encode_config.rcParams.vbvBufferSize =
+        encode_config.rcParams.averageBitRate *
+        initialize_params_.frameRateDen / initialize_params_.frameRateNum;
+    encode_config.rcParams.vbvInitialDelay =
+        encode_config.rcParams.vbvBufferSize;
+    encode_config.gopLength = NVENC_INFINITE_GOPLENGTH;
+    encode_config.frameIntervalP = 1;
+    encode_config.rcParams.enableAQ = 1;
+
+    //encode_config.encodeCodecConfig.h264Config.outputAUD = 1;
+    //encode_config.encodeCodecConfig.h264Config.level = NV_ENC_LEVEL_H264_31;
+    //encode_config.encodeCodecConfig.h264Config.entropyCodingMode = NV_ENC_H264_ENTROPY_CODING_MODE_CAVLC;
+    encode_config.encodeCodecConfig.h264Config.idrPeriod =
+        NVENC_INFINITE_GOPLENGTH;
+    encode_config.encodeCodecConfig.h264Config.repeatSPSPPS = 1;
+    encode_config.encodeCodecConfig.h264Config.sliceMode = 0;
+    encode_config.encodeCodecConfig.h264Config.sliceModeData = 0;
+
+    nv_encoder_->CreateEncoder(&initialize_params_);
+
+    RTC_LOG(INFO) << __FUNCTION__ << " framerate_:" << framerate_
+                  << " bitrate_bps_:" << target_bitrate_bps_
+                  << " maxBitRate:" << encode_config.rcParams.maxBitRate;
+  } catch (const NVENCException& e) {
+    RTC_LOG(LS_ERROR) << __FUNCTION__ << e.what();
+    return WEBRTC_VIDEO_CODEC_ERROR;
+  }
+
+  reconfigure_needed_ = false;
+
+  return WEBRTC_VIDEO_CODEC_OK;
+}
+
+int32_t NvCodecH264Encoder::ReleaseNvEnc() {
+  if (nv_encoder_) {
+    try {
+      nv_encoder_->EndEncode(v_packet_);
+      nv_encoder_->DestroyEncoder();
+    } catch (const NVENCException& e) {
+      RTC_LOG(LS_ERROR) << __FUNCTION__ << e.what();
+    }
+    nv_encoder_ = nullptr;
+#ifdef _WIN32
+    id3d11_texture_.Reset();
+#endif
+  }
+  return WEBRTC_VIDEO_CODEC_OK;
+}