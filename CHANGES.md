--- conflicted
+++ resolved
@@ -11,17 +11,14 @@
 
 ## develop
 
-<<<<<<< HEAD
+- [UPDATE] `libwebrtc` を `M83.4103@{#2}` に上げる
+    - @voluntas
 - [UPDATE] `libwebrtc` を `M81.4044@{#13}` に上げる
     - @voluntas
-=======
-- [UPDATE] `libwebrtc` を `M83.4103@{#2}` に上げる
-    - @voluntas
 - [UPDATE] `cmake` を `3.17.0` に上げる
     - @voluntas
 - [ADD] AV1 に対応する
     - @tnoho
->>>>>>> 06e7dd2a
 
 ## 2020.4
 
