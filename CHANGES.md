# 変更履歴

- UPDATE
    - 下位互換がある変更
- ADD
    - 下位互換がある追加
- CHANGE
    - 下位互換のない変更
- FIX
    - バグ修正

## develop

- [UPDATE] libwebrtc M79 コミットポジションを 3 にする
    - libwebrtc のハッシュは 2958d0d691526c60f755eaa364abcdbcda6adc39
    - @voluntas
- [UPDATE] libwebrtc M79 コミットポジションを 2 にする
    - libwebrtc のハッシュは 8e36cc906e5e1c16486e60e62acbf79c1c691879
    - @voluntas
- [ADD] SDL を利用した音声と映像の受信可能にする `--use-sdl` を追加する
    - [Simple DirectMedia Layer](https://www.libsdl.org/)
    - @tnoho
- [ADD] SDL を Sora のマルチストリームに対応する `--multistream` を追加する
    - @tnoho
- [ADD] SDL を Sora のスポットライトに対応する `--spotlight` を追加する
    - @tnoho
- [ADD] SDL 利用時に Jetson Nano では H.264 ハードウェアデコーダを利用するようにする
    - @tnoho
- [ADD] SDL 利用時に自分のカメラ映像を表示する `--show-me` を追加する
    - @tnoho
- [ADD] SDL 利用時に映像を表示するウインドウの幅を `--window-width` と `--window-height` で指定可能にする
    - @tnoho
- [ADD] SDL 利用時に映像を表示するウインドウをフルスクリーンにする `--fullscreen` を追加する
    - f を押すと全画面、もう一度 f を押すと戻る
    - @tnoho
- [FIX] C++14 にする
    - @melpon

## 19.11.0

- [UPDATE] json を 3.7.1 に上げる
    - @voluntas
- [UPDATE] GitHub Actions の macOS ビルドを macos-latest に変更する
    - @voluntas
- [UPDATE] libwebrtc M78 コミットポジションを 8 にする
    - libwebrtc のハッシュは 0b2302e5e0418b6716fbc0b3927874fd3a842caf
    - @voluntas
- [ADD] GitHub Actions のデイリービルドに ROS を追加する
    - @voluntas
- [ADD] GitHub Actions のビルドに Jetson Nano と macOS を追加する
    - @voluntas
- [ADD] Jetson Nano で 4K@30 出すためのドキュメントを追加
    - @tnoho @voluntas
- [ADD] macOS 用に --video-device オプションを追加
    - @hakobera
- [FIX] GitHub Actions のビルドがディスク容量不足でエラーになっていたのを修正する
    - @hakobera
- [FIX] ayame の client id を指定していない場合のランダム生成がうまくいっていなかったので修正する
    - @kdxu
<<<<<<< HEAD
=======
- [FIX] ROS バージョンが正常にビルドできていなかったのを修正する
    - @melpon
>>>>>>> 7f4de9d6

## 19.09.2

- [UPDATE] libwebrtc M78 コミットポジションを 5 にする
    - libwebrtc のハッシュは dfa0b46737036e347acbd3b47f0f58ff6c8350c8
    - @voluntas
- [FIX] iceServers が json プロパティかつ array の場合のみ ice_servers_ にセットするよう修正する
    - @kdxu

## 19.09.1

- [ADD] Jetson Nano のハードウェアエンコーダを利用する機能を実装
    - @tnoho
- [ADD] Jetson Nano のビルドを追加
    - @melpon
- [ADD] CI を CircleCI から GitHub Actions へ切り替える
    - macOS の時間制限が OSS の場合はないため Weekly build から Daily build のみにきりかえる
    - @hakobera
- [ADD] .clang-format の追加
    - @melpon
- [UPDATE] libwebrtc M78 コミットポジションを 3 にする
    - libwebrtc のハッシュは 68c715dc01cd8cd0ad2726453e7376b5f353fcd1
    - @voluntas
- [UPDATE] コマンドオプションをできるだけ共通化する
    - @melpon
- [UPDATE] Raspberry Pi のビルド OS を Ubuntu 16.04 から 18.04 に上げる
    - @melpon

## 19.09.0

- [ADD] --disable-echo-cancellation オプションを追加
    - @melpon
- [ADD] --disable-auto-gain-control オプションを追加
    - @melpon
- [ADD] --disable-noise-suppression オプションを追加
    - @melpon
- [ADD] --disable-highpass-filter オプションを追加
    - @melpon
- [ADD] --disable-typing-detection オプションを追加
    - @melpon
- [UPDATE] Boost 1.71.0 にアップデートする
    - @voluntas
- [UPDATE] libwebrtc M78 コミットポジションを 0 にする
    - libwebrtc のハッシュは 5b728cca77c46ed47ae589acba676485a957070b
    - @tnoho
- [UPDATE] libwebrtc M77 コミットポジションを 10 にする
    - libwebrtc のハッシュは ad73985e75684cb4ac4dadb9d3d86ad0d66612a0
    - @voluntas
- [FIX] Track を複数の PeerConnection で共有するよう修正
    - @tnoho
- [FIX] --no-audio 設定時にも capturer をチェックしていたので修正
    - @tnoho
- [FIX] PeerConnectionObserver の解放がなかったため修正
    - @tnoho

## 19.08.1

- [ADD] Raspberry Pi 用に `--video-device` オプションを追加
    - @melpon
- [UPDATE] sora の metadata オプションを公開する
    - @melpon

## 19.08.0

- [UPDATE] nlohmann/json を v3.7.0 にアップデートする
    - @melpon
- [UPDATE] Raspbian Buster に対応
    - @voluntas
- [UPDATE] libwebrtc M77 コミットポジションを 6 にする
    - libwebrtc のハッシュは 71e2db7296a26c6d9b18269668d74b764a320680
    - @voluntas
- [UPDATE] libwebrtc M77 コミットポジションを 3 にする
    - libwebrtc のハッシュは 3d8e627cb5893714a66082544d562cbf4a561515
    - @kdxu @voluntas
- [UPDATE] libwebrtc M76 コミットポジションを 3 にする
    - libwebrtc のハッシュは 9863f3d246e2da7a2e1f42bbc5757f6af5ec5682
    - @voluntas
- [UPDATE] I420 の時にもハードウェアでリサイズする
    - @tnoho
- [ADD] Raspberry Pi 向けに --use-native オプションを追加しました
    - USB カメラ用で MJPEG をハードウェアデコードします
    - @tnoho
- [ADD] Raspberry Pi 向けに --force-i420 オプションを追加しました
    - Raspberry Pi 専用カメラ用で MJPEG を使えないため HD 以上の解像度でも MJPEG にせず強制的に I420 でキャプチャーする
    - @tnoho
- [ADD] Ayame のサブコマンドに --signaling-key を追加する
    - @kdxu @tnoho
- [ADD] Ayame 利用時に iceServers の払い出しに対応する
    - 独自の STUN/TURN が利用可能になる
    - @kdxu @tnoho
- [CHANGE] Ayame のサブコマンドで client id を optional に指定できるように修正する
    - @kdxu
- [CHANGE] ./momo p2p を ./momo test に変更する
    - @melpon
- [FIX] Ayame の candidate 交換の際の JSON スキーマが間違っていたのを修正する
    - @kdxu
- [FIX] Ayame の sdp 交換の際の type が answer 固定になっていたのを修正する
    - @kdxu
- [FIX] Ayame で peer connection 生成後に createOffer して send する実装が漏れていたので追加する
    - @kdxu
- [FIX] Ayame で momo を起動したあとに映像を受信できない場合が発生するのバグを修正する
    - @kdxu
- [FIX] Raspberry Pi でハードウェアエンコーダを利用した際に再接続できなくなることがある問題の修正
    - @tnoho
- [FIX] libwebrtc M77 で作成した armv6 バイナリがクラッシュしてしまう問題の対策
    - @tnoho
- [FIX] macOS 版 Momo で VideoToolbox 利用時の解像度変更時に落ちる問題の修正
    - @hakobera
- [FIX] macOS 版がビルドは成功するが動作させようとするとセグメンテーションフォルトする問題の修正
    - @hakobera
- [FIX] Raspberry Pi でハードウェアエンコーダを利用した際にGPUのメモリを食いつぶしてしまう問題の修正
    - @tnoho

## 19.07.0

- [UPDATE] Raspberry Pi の H.264 を MMAL を利用したハードウェアエンコードに変更する
    - 720p 30fps や 1080p 20fps を可能にする
    - @tnoho
- [UPDATE] libwebrtc を M75 に上げる
    - libwebrtc のハッシュは 159c16f3ceea1d02d08d51fc83d843019d773ec6
    - @tnoho
- [UPDATE] libwebrtc を M76 に上げる
    - libwebrtc のハッシュは d91cdbd2dd2969889a1affce28c89b8c0f8bcdb7
    - @kdxu
- [UPDATE] Unified Plan に対応する
    - @tnoho
- [UPDATE] no-audio 時に AudioDevice を無効化するよう変更
    - @tnoho
- [UPDATE] CLI11 を v1.8.0 にアップデートする
    - @melpon
- [UPDATE] JSON v3.6.1 にアップデートする
    - @melpon
- [UPDATE] macOS のビルドドキュメントを独立させる
    - @voluntas
- [UPDATE] doc/CACHE.md を削除
    - make PACKAGE.clean にてビルドキャッシュの削除が可能になったため
    - @melpon
- [UPDATE] audio/video の共通オプションを sora のオプションに移動する
    - Momo 側ではコーデックやビットレートは指定できない
    - p2p の場合は HTML で sdp を切り替えている
    - --audio-codec
    - --audio-bitrate
    - --video-codec
    - --video-bitrate
    - @melpon
- [UPDATE] WebRTC Signaling Server Ayame 19.07.0 に追従する
    - @kdxu
- [ADD] WebRTC Signaling Server Ayame に対応しました
    - https://github.com/OpenAyame/ayame
    - @kdxu
- [ADD] Circle CI で Linux 版を毎日 22:00 に自動ビルドする
    - @voluntas
- [ADD] Circle CI で macOS 版を毎週日曜日 22:00 に自動ビルドする
    - @voluntas
- [FIX] macOS でデバイスがつかめなくなっていたのを修正する
    - ただし --fixed-resolution 必須
    - @tnoho
- [FIX] ROS 対応がビルドできなくなっていたのを修正する
    - @tnoho

## 19.02.0

- [UPDATE] webrtc.js / p2p.html のリファクタリング
- [UPDATE] Momo の前段にリバースプロキシ等を設置して https でアクセス可能にした場合でも、wss で接続できるように webrtc.js を変更する
- [CHANGE] ビルド時のターゲットとオプション、パッケージの作成先を変更する
- [UPDATE] STUN サーバの URL の指定を url から urls に変更する
- [FIX] カメラがない環境で起動させるとセグフォが起きるのを修正する
- [FIX] ARM ROS 版で H.264 配信の場合はハードウェアエンコーダを使用するように修正する
- [CHANGE] ROS Audio に対応する
    - 別ノードから送られてきたオーディオを使用するように変更
- [UPDATE] 利用している libwebrtc のライブラリを M73 にする

## 19.01.0

- [ADD] Ubuntu 16.04 ARMv7 ROS 対応

## 18.12.0

- [ADD] ROS 対応
- [CHANGE] ビルド時のターゲットと、パッケージのファイル名を変更する
- [CHANGE] p2p モードの切断後に自動的に window が閉じられないようにする
- [UPDATE] Boost 1.69.0 にアップデートする
- [UPDATE] CLI11 v1.6.2 にアップデートする
- [UPDATE] JSON v3.4.0 にアップデートする
- [CHANGE] x86_64, armv8 の場合は H264 を指定できないようにする

## 18.10.2

- [ADD] 解像度を固定するオプションを追加する
- [FIX] WebSocket の分かれているべきフレームがくっついていたのを修正した

## 18.10.1

- [UPDATE] 利用している libwebrtc のライブラリを M71 にする
- [FIX] --metadata を Sora のみのオプションにする
- [FIX] P2P のオプションに --document-root を追加する
- [FIX] P2P モードで Web サーバが立ち上がった場合カレントディレクトリを晒さないようにする
- [FIX] --auido-bitrate を指定した場合に、--auido-bitrate に指定したビットレートがビデオのビットレートとして扱われる問題を修正

## 18.10.1-rc0

- [UPDATE] websocketpp と civietweb を Boost.beast に置き換える

## 18.10.0

**18.10.0-rc4 から変更なし**

## 18.10.0-rc4

- [ADD] 4K の配信にに対応する
    - armv6, armv7 にも対応はしているが、現時点で Raspberry Pi で配信はマシンパワー不足のためできない

## 18.10.0-rc3

- [FIX] バージョン情報を MOMO_VERSION に指定したら momo のバイナリの --version も反映するようにする
- [CHANGE] --metadata の引数は JSON のみを指定できるようにする

## 18.10.0-rc2

- [CHANGE] libwebrtc が 4K に対応していないため解像度指定から 4K を削除する
    - 将来的に対応していく予定
    - https://github.com/shiguredo/momo/issues/21
- [FIX] P2P モードのサンプルで映像を有効にした場合、音声が正常に流れない問題を修正

## 18.10.0-rc1

- [UPDATE] ビルド時に `LDFLAGS += -s` 渡してバイナリサイズを圧縮する仕組みを追加
- [ADD] WebRTC が依存しているライブラリのライセンスを追加
- [ADD] Websocketpp が依存しているライブラリのライセンスを追加
- [FIX] P2P モードで画面を開いているときに終了するとセグフォが起きるのを修正

## 18.10.0-rc0

**初 リリース**

- Momo を Apache License 2.0 でオープンソース化
- libwebrtc M70 対応
- Ubuntu 18.04 x86_64 対応
    - Ubuntu 18.04 x86_64 向けのバイナリの提供
- Ubuntu 16.04 ARMv8 対応
    - Ubuntu 16.04 ARMv8 向けのバイナリの提供
    - PINE64 の Rock64 対応
- Raspberry Pi 3 B/B+ 対応
    - Raspberry Pi 3 B/B+ 向け ARMv7 バイナリの提供
    - Raspberry Pi 3 B/B+ 向け H.264 HWA 対応
- Raspberry Pi Zero W/WH 対応
    - Raspberry Pi Zero W/WH 向け ARMv6 バイナリの提供
    - Raspberry Pi Zero W/WH 向け H.264 HWA 対応
- 解像度指定オプション
    - QVGA、VGA、HD、FHD、4K
- フレームレート指定オプション
    - 1-60
- 優先オプション
    - この機能は実験的機能です
    - フレームレートか解像度のどちらを優先するか指定可能
- ビデオを利用しないオプション
- オーディオを利用しないオプション
- ビデオコーデック指定オプション
- オーディオコーデック指定オプション
- デーモン化オプション
    - Systemd の利用をおすすめします
- ログレベル
- P2P 機能
- WebRTC SFU Sora 18.04.12 対応<|MERGE_RESOLUTION|>--- conflicted
+++ resolved
@@ -57,11 +57,8 @@
     - @hakobera
 - [FIX] ayame の client id を指定していない場合のランダム生成がうまくいっていなかったので修正する
     - @kdxu
-<<<<<<< HEAD
-=======
 - [FIX] ROS バージョンが正常にビルドできていなかったのを修正する
     - @melpon
->>>>>>> 7f4de9d6
 
 ## 19.09.2
 
