# 変更履歴

- CHANGE
    - 下位互換のない変更
- UPDATE
    - 下位互換がある変更
- ADD
    - 下位互換がある追加
- FIX
    - バグ修正

## develop

<<<<<<< HEAD
- [FIX] Ubuntu 20.04 + H.264 + サイマルキャスト + --hw-mjpeg-decoder true で落ちるのを修正 (#221)
    - @melpon
=======
- [UPDATE] CLI11 を 2.2.0 に上げる
    - @voluntas
>>>>>>> 589fd6ac

## 2022.1.0

- [UPDATE] Raspberry Pi OS bullseye に対応
    - @tnoho
- [UPDATE] JetPack 4.6 に上げる
    - @tnoho
- [UPDATE] `libwebrtc` を `99.4844.1.0` に上げる
    - @tnoho
- [UPDATE] sdl2 を 2.0.20 に上げる
    - @voluntas
- [UPDATE] cmake を 3.22.3 に上げる
    - @voluntas
- [ADD] DataChannel を使うことになっていて Offer を行う際には DataChannel を作るように変更
    - @tnoho
- [FIX] Jetson のハードウェアデコーダーが出力時に出力サイズでフレームを切り抜いていなかったため修正
    - @tnoho
- [FIX] スクリーンキャプチャが Linux で落ちるのを修正
    - @tnoho

## 2021.6.0

- [UPDATE] Boost 1.78.0 に上げる
    - @voluntas
- [UPDATE] cmake を 3.22.1 に上げる
    - @melpon
- [FIX] CaptureProcessの終了処理修正。selectの戻り値(retVal)と終了フラグ(quit_)の参照順を変更
    - @KaitoYutaka

## 2021.5.0

- [UPDATE] sdl2 を 2.0.18 に上げる
    - @voluntas
- [UPDATE] cmake を 3.21.4 に上げる
    - @voluntas
- [UPDATE] CLI11 を 2.1.2 に上げる
    - @voluntas
- [UPDATE] `libwebrtc` を `97.4692.0.4` に上げる
    - @melpon @voluntas
- [CHANGE] シグナリング URL、チャンネル ID の指定に `--signaling-url`, `--channel-id` オプションを必須にする
    - @melpon
- [UPDATE] signaling mid 対応
    - @melpon
- [ADD] 複数のシグナリング URL 指定を可能にし、type: redirect に対応することでクラスタリングに対応
    - @melpon
- [FIX] libwebrtc m93 で `__config_site` が必要になったため追加
    - zakuro からの移植
    - @melpon @voluntas
- [FIX] libwebrtc m93 で api/video-track_source_proxy.h が pc/video_track_source_proxy.h に移動したのを修正
    - zakuro からの移植
    - @melpon @voluntas

## 2021.4.3

- [FIX] Let's Encrypt な証明書の SSL 接続が失敗する問題を修正する
    - @melpon

## 2021.4.2

- [FIX] SetParameters() するタイミングを SetLocalDescription() の処理後に変更する事で Priority が動作するようにする
    - @tsuyoshiii
- [FIX] Priority から DegradationPreference への変換を実動作に合わせる
- [UPDATE] cmake を 3.21.3 に上げる
    - @voluntas

## 2021.4.1

- [FIX] Windows 版リリース時の Invoke-WebRequest を curl に擬態する
    - @melpon

## 2021.4

- [UPDATE] Boost 1.77.0 に上げる
    - @voluntas
- [UPDATE] cmake を 3.21.2 に上げる
    - @voluntas
- [UPDATE] `libwebrtc` を `M92.4515@{#9}` に上げる
    - @melpon
- [UPDATE] CLI11 を 2.0.0 に上げる
    - @melpon
- [UPDATE] AES-GCM を候補に含める
    - @melpon
- [ADD] Sora モードの DataChannel を使ったシグナリングに対応
    - Sora 2021.1 から利用可能です
    - 以下のオプションを追加
    - `--data-channel-signaling`
    - `--data-channel-signaling-timeout`
    - `--ignore-disconnect-websocket`
    - `--disconnect-wait-timeout`
    - @melpon
- [ADD] Sora モードのシグナリング re-offer に対応
    - Sora 2021.1 から利用可能です
    - @melpon
- [FIX] Sora モードのサイマルキャスト active: false に対応
    - @melpon

## 2021.3

- [UPDATE] `libwebrtc` を `M90.4430@{#3}` に上げる
    - @voluntas
- [UPDATE] Boost 1.76.0 に上げる
    - @voluntas
- [UPDATE] cmake を 3.20.1 に上げる
    - @voluntas
- [FIX] サイマルキャストのエラー・メッセージで示されていたオプションが古かったので修正する
    - @enm10k

## 2021.2.3

- [UPDATE] cmake を 3.20.0 に上げる
    - @melpon @voluntas
- [FIX] Jetson で HW エンコーダー指定時に、初期化タイミングによって、まれにセグフォが発生する問題を修正する
    - @enm10k

## 2021.2.2

- [UPDATE] cmake を 3.19.6 に上げる
    - @voluntas
- [UPDATE] `libwebrtc` を `M89.4389@{#7}` に上げる
    - @voluntas
- [FIX] `momo --verson` 実行時にエラーメッセージが出るのを修正
    - HW エンコーダが利用できるかをチェックしている際に利用できない場合に標準出力にエラーが出てしまうのを抑制するという方法で修正
    - @melpon @torikizi
- [FIX] OpenSSLCertificate では無くなったので BoringSSLCertificate を利用するように修正
    - TURN-TLS でセグフォする問題を解決
    - @melpon @tnoho

## 2021.2.1

- [FIX] ubuntu-18.04_armv8 向け libwebrtc ビルドで Jetson が動かない問題を解消する
    - @tnoho
- [UPDATE] `libwebrtc` を `M89.4389@{#5}` に上げる
    - @tnoho
- [UPDATE] cmake を 3.19.5 に上げる
    - @voluntas

## 2021.2

- [CHANGE] M89 で使用不可になったため対応ピクセルフォーマットから `NV12` を削除
    - @tnoho
- [UPDATE] `libwebrtc` を `M89.4389@{#4}` に上げる
    - @tnoho
- [UPDATE] JetPack を 4.5 にする
    - @tnoho
- [UPDATE] cmake を 3.19.4 に上げる
    - @voluntas

## 2021.1

- [UPDATE] cmake を 3.19.3 に上げる
    - @voluntas
- [UPDATE] GitHub Actions の macOS ビルドを macos-11.0 に変更する
    - @voluntas
- [UPDATE] Boost 1.75.0 に上げる
    - @voluntas
- [UPDATE] nlohmann/json を Boost.JSON に変更
    - @melpon
- [ADD] サイマルキャストの active と adaptivePtime に対応
    - @melpon
- [ADD] Apple Silicon 対応
    - @hakobera

## 2020.11

- [UPDATE] cmake を 3.19.2 に上げる
    - @voluntas
- [UPDATE] `libwebrtc` を `M88.4324@{#3}` に上げる
    - @voluntas
- [ADD] 統計情報を HTTP API で取得できるようにする
    - 統計情報サーバーのポート番号を指定する `--metrics-port INT` を追加
    - ループバック (127.0.0.1 で listen) がデフォルト、グローバル (0.0.0.0 で listen) アクセスを許可する場合は `--metrics-allow-external-ip` 引数を指定する
    - @hakobera

## 2020.10

- [CHANGE] `--use-native` を `--hw-mjpeg-decoder=<bool>` に変更して、ソフトウェアエンコーダとの組み合わせを不可にする
    - @melpon @tnoho
- [UPDATE] `libwebrtc` を `M88.4324@{#0}` に上げる
    - @tnoho @melpon @voluntas
- [UPDATE] cmake を 3.18.4 に上げる
    - @voluntas
- [ADD] Jetson Nano で VP8 HWA が利用できるようにする
    - @tnoho

## 2020.9

- [CHANGE] `ubuntu-16.04_x86_64_ros` を削除
    - @melpon
- [CHANGE] Jetson のフレーム変換順序を変更
    - @tnoho
- [CHANGE] `raspberry-pi-os_armv8` から SDL を削除
    - @melpon
- [CHANGE] `--multistream` と `--simulcast` に引数 true/false の指定を必要にする
    - @melpon
- [CHANGE] `--audio-bitrate` を `--audio-bit-rate` に変更
    - @melpon
- [CHANGE] `--video-bitrate` を `--video-bit-rate` に変更
    - @melpon
- [CHANGE] `--audio-codec` を `--audio-codec-type` に変更
    - @melpon
- [CHANGE] `--video-codec` を `--video-codec-type` に変更
    - @melpon
- [CHANGE] `--spotlight INT` を `--spotlight BOOL` に変更（true/false で指定）
    - @melpon
- [UPDATE] Boost 1.74.0 に上げる
    - @voluntas
- [UPDATE] cmake を 3.18.3 に上げる
    - @voluntas
- [UPDATE] json を 3.9.1 に上げる
    - @voluntas
- [UPDATE] `libwebrtc` を `M86.4240@{#10}` に上げる
    - @voluntas
- [ADD] `--spotlight-number INT` の引数を追加
    - @melpon
- [FIX] `SDL_PollEvent` の扱い方を修正
    - @melpon
- [FIX] スクリーンキャプチャの前に `CoInitializeEx` が必要になっていたのを修正
    - @torikizi @melpon

## 2020.8.1

- [UPDATE] `libwebrtc` を `M85.4183@{#2}` に上げる
    - @voluntas

## 2020.8

- [CHANGE] パッケージ名 `ubuntu-18.04_armv8_jetson` を `ubuntu-18.04_armv8_jetson_nano` と `ubuntu-18.04_armv8_jetson_xavier` に変更
    - @tnoho
- [ADD] macOS でも全画面スクリーンキャプチャ機能を利用できるようにする
    - @hakobera
- [ADD] Jetson Xavier シリーズで VP9 HWA を有効にする
    - @tnoho @melpon
- [ADD] サイマルキャストへの対応を追加
    - Sora モードで利用可能
    - @melpon @shino
- [UPDATE] Jetson の RootFS 構築方法をリポジトリからの取得に変更
    - @tnoho
- [UPDATE] `libwebrtc` を `M85.4183@{#1}` に上げる
    - @hakobera @voluntas
- [UPDATE] CLI11 を v1.9.1 にアップデートする
    - @voluntas
- [UPDATE] json を 3.8.0 に上げる
    - @voluntas
- [UPDATE] cmake を 3.18.0 に上げる
    - @voluntas

## 2020.7

- [UPDATE] `libwebrtc` を `M84.4147@{#7}` に上げる
    - @voluntas @melpon
- [UPDATE] cmake を 3.17.3 に上げる
    - @voluntas
- [UPDATE] Boost 1.73.0 にアップデートする
    - @voluntas
- [UPDATE] Jetson Nano 用のライブラリを NVIDIA L4T 32.4.2 に上げる
    - @melpon
- [ADD] Ubuntu 20.04 x86_64 に対応する
    - @hakobera
- [ADD] ビデオエンコーダデコーダを表示する `--video-codec-engines` を追加
    - @melpon
- [ADD] GitHub Actions の Boost をキャッシュ化する
    - @melpon
- [ADD] 全画面スクリーンキャプチャ機能を Windows / Linux 向けに追加する
    - ``--screen-capture`` 指定することで利用可能
    - @melpon
- [ADD] `raspberry-pi-os_armv8` を追加
    - @melpon
- [ADD] ビデオコーデックのエンジン名を指定できる機能を実装
    - @melpon
- [CHANGE] パッケージ名 `ubuntu-18.04_armv8_jetson_nano` を `ubuntu-18.04_armv8_jetson` に変更
    - @melpon
- [CHANGE] パッケージ名 `raspbian-buster_armv6` と `raspbian-buster_armv7` を `raspberry-pi-os_armv6` と `raspberry-pi-os_armv7` に変更
    - @melpon
- [FIX] Windows の ADM に専用の関数を使うようにする
    - @torikizi @melpon
- [FIX] build.sh の --no-tty オプションのヘルプメッセージの修正
    - @hakobera

## 2020.6

- [UPDATE] `libwebrtc` を `M84.4127@{#0}` に上げる
    - @voluntas
- [ADD] test モードの Momo と Ayame モードの Momo の相互接続を可能とする
    - @tnoho
- [CHANGE] ubuntu-16.04_armv7_ros ビルドを削除
    - @melpon

## 2020.5.2

- [FIX] AV1 が利用できなかったのを修正する
    - @torikizi @voluntas
- [UPDATE] `libwebrtc` を `M84.4104@{#0}` に上げる
    - @voluntas

## 2020.5.1

- [FIX] CMakeLists.txt のタイポを修正する
    - @azamiya @torikizi @tnoho @melpon

## 2020.5

リリース日: 2020.04.14

- [UPDATE] `libwebrtc` を `M83.4103@{#2}` に上げる
    - @voluntas
- [UPDATE] `libwebrtc` を `M81.4044@{#13}` に上げる
    - @voluntas
- [UPDATE] `cmake` を `3.17.1` に上げる
    - @voluntas
- [ADD] 実験的に AV1 に対応する
    - Sora モードでのみ利用可能
    - @voluntas @tnoho
- [FIX] Jetson Nano では ALSA ではなく PulseAudio を利用する
    - Jetson Nano でつながらない問題が発生するのを修正
    - @azamiya @torikizi @tnoho @melpon

## 2020.4

リリース日: 2020.04.01

- [UPDATE] `libwebrtc` を `M81.4044@{#11}` に上げる
    - @voluntas
- [UPDATE] `sdl2` を `2.0.12` に上げる
    - @voluntas
- [UPDATE] `cmake` を `3.17.0` に上げる
    - @voluntas
- [ADD] Windows でも `--video-device` を指定できるようにする
    - @msnoigrs
- [ADD] sora モードの引数に `--audio` と `--video` を追加
    - @melpon
- [CHANGE] ルートでの `--port` 引数を削除し、`sora` モードと `test` モードで `--port` を指定する
    - @melpon
- [CHANGE] `sora` モードで `--port` を指定していない場合、`--auto` を指定しなくても自動的に接続する
    - @melpon
- [CHANGE] `--daemon` 引数を削除
    - @melpon
- [CHANGE] `--no-video` と `--no-audio` 引数を `--no-video-device` と `--no-audio-device` に変更
    - @melpon
- [CHANGE] PCMU オーディオコーデックを削除
    - @melpon
- [CHANGE] sora モードの `--video-codec` や `--audio-codec` を指定しなかった場合、Sora 側のデフォルト値を使うようにする
    - 今までは VP8, OPUS だった
    - @melpon
- [FIX] video_adapter_メンバ変数は使用していないので削除する
    - @msnoigrs
- [FIX] Ubuntu 18.04 で `libcuda.so` / `libnvcuvid.so` がイントールされていなくても起動するようにする
    - @melpon

## 2020.3.1

- [FIX] ubuntu-18.04_x86_64 で H.264 を有効にする
    - @melpon

## 2020.3

- [UPDATE] Raspberry Pi の H.264 を利用時のリサイズ処理をハードウェアに変更する
    - VPU でソフトウェア処理される `vc.ril.resize` からハードウェア処理される `vc.ril.isp` への変更
    - YUV の形式が異なる場合の変換処理もハードウェアに変更
    - @tnoho
- [UPDATE] libwebrtc を M81.4044@{#9} に上げる
    - @voluntas
- [UPDATE] libwebrtc を M81.4044@{#7} に上げる
    - @voluntas
- [UPDATE] libwebrtc を M80.3987@{#6} に上げる
    - @voluntas
- [ADD] Windows 10 で NVIDIA VIDEO CODEC SDK を利用した H.264 ハードウェアエンコーダへ対応
    - @melpon
- [ADD] Ubuntu 18.04 で NVIDIA VIDEO CODEC SDK を利用した H.264 ハードウェアエンコーダへ対応
    - @melpon
- [ADD] TLS チェックを行わない --insecure オプションを追加
    - @melpon
- [ADD] WSS と TURN-TLS 時の証明書チェックを libwebrtc ハードコードとデフォルトパス両方を利用するようにする
    - @melpon
- [ADD] WebRTC カスタム用のスクリプトを追加
    - @melpon
- [ADD] Sora モード利用時の `type: pong` で stats 取得して送るようにする
    - @melpon
- [ADD] Raspberry Pi で SDL 利用時に H264 ハードウェアデコーダを利用するようにする
    - @tnoho
- [FIX] Jetson Nano で --use-native を使った際に FHD 設定で下部に緑の帯が出るのを修正
    - https://github.com/shiguredo/momo/issues/124
    - @tetsu-koba  @tnoho
- [FIX] Jetson Nano で H264 デコーダを止める際にハングしてしまう問題を修正
    - @soudegesu @tnoho
- [FIX] macOS で WebRTC のバージョンが埋め込まれていなかった問題を修正
    - @melpon
- [FIX] Jetson Nano で RTP タイムスタンプが 90kHz になっていなかったのを修正
    - https://github.com/shiguredo/momo/pull/137
    - @tetsu-koba @tnoho

## 2020.2.1

**hotfix**

- [FIX] macOS で --use-sdl オプションを利用すると落ちていたのを修正する
    - https://bugzilla.libsdl.org/show_bug.cgi?id=4617
    - @melpon

## 2020.2

- [UPDATE] CLI11 を v1.9.0 にアップデートする
    - @voluntas
- [ADD] Windows 10 対応を追加
    - @melpon
- [ADD] Windows の Sora/Ayame モード利用時のシグナリング接続情報に environment / libwebrtc / sora_client を追加
    - `"environment": "[x64] Windows 10.0 Build 18362"`
    - `"libwebrtc": "Shiguredo-Build M80.3987@{#2} (80.3987.2.1 fba51dc6)"`
    - `"sora_client": "WebRTC Native Client Momo 2020.1 (0ff24ff3)"`
    - @melpon
- [ADD] ビルド環境を CMake 化
    - @melpon
- [CHANGE] ubuntu-18.04_armv8 のビルドを削除
    - @melpon

## 2020.1

- [UPDATE] libwebrtc を M80.3987@{#2} に上げる
    - libwebrtc のハッシュは fba51dc69b97f6f170d9c325a38e05ddd69c8b28
    - @melpon
- [UPDATE] Momo 2020.1 にバージョンを上げる
    - バージョン番号を <リリース年>.<その年のリリース回数> に変更
    - @voluntas
- [UPDATE] Boost 1.72.0 にアップデートする
    - @voluntas
- [UPDATE] --video-device を Linux 全般で有効にする
    - V4L2 capturer を使うようにした
    - @shino
- [UPDATE] Jetson Nano 用のライブラリを NVIDIA L4T 32.3.1 に上げる
    - [L4T \| NVIDIA Developer](https://developer.nvidia.com/embedded/linux-tegra)
    - @melpon
- [UPDATE] 音声系オプションの --disable-residual-echo-detector を追加する
    - @melpon
- [ADD] データチャネルを利用したシリアルポートへの読み書き機能を追加する
    - --serial を指定することでデータチャネル経由でのシリアル読み書きが可能になる
    - test と ayame モードでのみ利用可能
    - @tnoho
- [ADD] 自由に解像度の値を指定できるようにする
    - `--resolution 640x480` のように指定できるようになりました
    - この機能が有効になるのは、カメラに依存するため動作保証はありません
    - @melpon
- [ADD] Sora モード利用時のシグナリング接続情報に enviroment / libwebrtc / sora_client を追加する
    - Jetson Nano の場合
        - `"environment": "[aarch64] Ubuntu 18.04.3 LTS (nvidia-l4t-core 32.2.1-20190812212815)"`
        - `"libwebrtc": "Shiguredo-Build M80.3987@{#2} (80.3987.2.1 15b26e4)"`
        - `"sora_client": "WebRTC Native Client Momo 2020.1 (f6b69e77)"`
    - macOS の場合
        - `"environment": "[x86_64] macOS Version 10.15.2 (Build 19C57)"`
        - `"libwebrtc": "Shiguredo-Build M80.3987@{#2} (80.3987.2.1 15b26e4)"`
        - `"sora_client": "WebRTC Native Client Momo 2020.1 (f6b69e77)"`
    - Ubuntu 18.04 x86_64 の場合
        - `"environment": "[x86_64] Ubuntu 18.04.3 LTS"`
        - `"libwebrtc": "Shiguredo-Build M80.3987@{#2} (80.3987.2.1 15b26e4)"`
        - `"sora_client": "WebRTC Native Client Momo 2020.1 (f6b69e77)"`
    - @melpon
- [ADD] Ayame モード利用時のシグナリング接続情報に enviroment / libwebrtc / ayameClient を追加する
    - Sora 時の sora_client が ayameClient に変わります
    - @melpon
- [ADD] Raspbian ミラーを追加する
    - @melpon
- [CHANGE] momo --help の英語化
    - @shino @msnoigrs
- [CHANGE] <package>.edit の機能とドキュメントを削除
    - @melpon
- [CHANGE] armv6 で SDL を使えなくする
    - @melpon
- [FIX] --no-video を指定しているにもかかわらずカメラを一瞬だけ掴むのを修正する
    - @melpon @mganeko
- [FIX] SDL が有効でない時に SDL 関連のオプションを指定するとエラーにする
    - @melpon
- [FIX] macOS のビルドで Python 2.7 必須を外す
    - @melpon
- [FIX] Ayame モードで WebSocket が閉じられた際に再接続処理に進まない箇所を修正
    - @Hexa
- [FIX] Ayame モードで シグナリングで bye を受信した際処理として、各 close 処理を追加する
    - @Hexa
- [FIX] Ayame モードで 再接続処理の 1 回目を、5 秒後からすぐに実行されるように変更する
    - @Hexa

## 19.12.1

- [UPDATE] libwebrtc を時前ビルドしないようにする
    - https://github.com/shiguredo-webrtc-build/webrtc-build を利用する
    - @melpon
- [FIX] momo + ayame モードで再接続時に delay してしまう問題を解決
    - @kdxu

## 19.12.0

- [UPDATE] libwebrtc M79 コミットポジションを 5 にする
    - libwebrtc のハッシュは b484ec0082948ae086c2ba4142b4d2bf8bc4dd4b
    - @voluntas
- [UPDATE] json を 3.7.3 に上げる
    - @voluntas
- [ADD] sora モード利用時の --role に sendrecv | sendonly | recvonly を指定できるようにする
    - @melpon
- [FIX] QVGA の指定を 320x240 にする
    - @melpon @Bugfire
- [FIX] ayame モードで再接続時に segmentation fault が起こる場合があるのを修正する
   - ただし、互いに接続を確立するまでping-pongを送らない/ping timeoutで再接続するまで数秒かかることがある」ので、再接続によって受信側が数秒待つ必要が出てくる可能性がある
   - 上記の問題はこの修正では未解決
   - @kdxu
- [FIX] OpenH264 を明示的にビルドしないようにする
    - @melpon

## 19.11.1

- [ADD] Raspberry Pi 4 での動作を確認
    - @voluntas @Hexa
- [UPDATE] libwebrtc M79 コミットポジションを 3 にする
    - libwebrtc のハッシュは 2958d0d691526c60f755eaa364abcdbcda6adc39
    - @voluntas
- [UPDATE] libwebrtc M79 コミットポジションを 2 にする
    - libwebrtc のハッシュは 8e36cc906e5e1c16486e60e62acbf79c1c691879
    - @voluntas
- [UPDATE] Ayame で isExistUser フラグが accept 時に返却されなかった場合 2 回 peer connection を生成する
- [ADD] SDL を利用した音声と映像の受信可能にする `--use-sdl` を追加する
    - [Simple DirectMedia Layer](https://www.libsdl.org/)
    - @tnoho
- [ADD] SDL を Sora のマルチストリームに対応する `--multistream` を追加する
    - @tnoho
- [ADD] SDL を Sora のスポットライトに対応する `--spotlight` を追加する
    - @tnoho
- [ADD] SDL 利用時に Jetson Nano では H.264 ハードウェアデコーダを利用するようにする
    - @tnoho
- [ADD] SDL 利用時に自分のカメラ映像を表示する `--show-me` を追加する
    - @tnoho
- [ADD] SDL 利用時に映像を表示するウインドウの幅を `--window-width` と `--window-height` で指定可能にする
    - @tnoho
- [ADD] SDL 利用時に映像を表示するウインドウをフルスクリーンにする `--fullscreen` を追加する
    - f を押すと全画面、もう一度 f を押すと戻る
    - @tnoho
- [ADD] sora 利用時に `--role upstream` または `--role downstream` を指定できるようにする
    - @melpon
- [CHANGE] ayame の `accept` 時に返却される `isExistUser` フラグによって offer を送るかどうかを決めるよう変更する
    - @kdxu
- [FIX] C++14 にする
    - @melpon
- [FIX] USE_H264が定義されない場合でも--video-codecが使えるように修正する
    - @msnoigrs

## 19.11.0

- [UPDATE] json を 3.7.1 に上げる
    - @voluntas
- [UPDATE] GitHub Actions の macOS ビルドを macos-latest に変更する
    - @voluntas
- [UPDATE] libwebrtc M78 コミットポジションを 8 にする
    - libwebrtc のハッシュは 0b2302e5e0418b6716fbc0b3927874fd3a842caf
    - @voluntas
- [ADD] GitHub Actions のデイリービルドに ROS を追加する
    - @voluntas
- [ADD] GitHub Actions のビルドに Jetson Nano と macOS を追加する
    - @voluntas
- [ADD] Jetson Nano で 4K@30 出すためのドキュメントを追加
    - @tnoho @voluntas
- [ADD] macOS 用に --video-device オプションを追加
    - @hakobera
- [FIX] GitHub Actions のビルドがディスク容量不足でエラーになっていたのを修正する
    - @hakobera
- [FIX] ayame の client id を指定していない場合のランダム生成がうまくいっていなかったので修正する
    - @kdxu
- [FIX] ROS バージョンが正常にビルドできていなかったのを修正する
    - @melpon

## 19.09.2

- [UPDATE] libwebrtc M78 コミットポジションを 5 にする
    - libwebrtc のハッシュは dfa0b46737036e347acbd3b47f0f58ff6c8350c8
    - @voluntas
- [FIX] iceServers が json プロパティかつ array の場合のみ ice_servers_ にセットするよう修正する
    - @kdxu

## 19.09.1

- [ADD] Jetson Nano のハードウェアエンコーダを利用する機能を実装
    - @tnoho
- [ADD] Jetson Nano のビルドを追加
    - @melpon
- [ADD] CI を CircleCI から GitHub Actions へ切り替える
    - macOS の時間制限が OSS の場合はないため Weekly build から Daily build のみにきりかえる
    - @hakobera
- [ADD] .clang-format の追加
    - @melpon
- [UPDATE] libwebrtc M78 コミットポジションを 3 にする
    - libwebrtc のハッシュは 68c715dc01cd8cd0ad2726453e7376b5f353fcd1
    - @voluntas
- [UPDATE] コマンドオプションをできるだけ共通化する
    - @melpon
- [UPDATE] Raspberry Pi のビルド OS を Ubuntu 16.04 から 18.04 に上げる
    - @melpon

## 19.09.0

- [ADD] --disable-echo-cancellation オプションを追加
    - @melpon
- [ADD] --disable-auto-gain-control オプションを追加
    - @melpon
- [ADD] --disable-noise-suppression オプションを追加
    - @melpon
- [ADD] --disable-highpass-filter オプションを追加
    - @melpon
- [ADD] --disable-typing-detection オプションを追加
    - @melpon
- [UPDATE] Boost 1.71.0 にアップデートする
    - @voluntas
- [UPDATE] libwebrtc M78 コミットポジションを 0 にする
    - libwebrtc のハッシュは 5b728cca77c46ed47ae589acba676485a957070b
    - @tnoho
- [UPDATE] libwebrtc M77 コミットポジションを 10 にする
    - libwebrtc のハッシュは ad73985e75684cb4ac4dadb9d3d86ad0d66612a0
    - @voluntas
- [FIX] Track を複数の PeerConnection で共有するよう修正
    - @tnoho
- [FIX] --no-audio 設定時にも capturer をチェックしていたので修正
    - @tnoho
- [FIX] PeerConnectionObserver の解放がなかったため修正
    - @tnoho

## 19.08.1

- [ADD] Raspberry Pi 用に `--video-device` オプションを追加
    - @melpon
- [UPDATE] sora の metadata オプションを公開する
    - @melpon

## 19.08.0

- [UPDATE] nlohmann/json を v3.7.0 にアップデートする
    - @melpon
- [UPDATE] Raspbian Buster に対応
    - @voluntas
- [UPDATE] libwebrtc M77 コミットポジションを 6 にする
    - libwebrtc のハッシュは 71e2db7296a26c6d9b18269668d74b764a320680
    - @voluntas
- [UPDATE] libwebrtc M77 コミットポジションを 3 にする
    - libwebrtc のハッシュは 3d8e627cb5893714a66082544d562cbf4a561515
    - @kdxu @voluntas
- [UPDATE] libwebrtc M76 コミットポジションを 3 にする
    - libwebrtc のハッシュは 9863f3d246e2da7a2e1f42bbc5757f6af5ec5682
    - @voluntas
- [UPDATE] I420 の時にもハードウェアでリサイズする
    - @tnoho
- [ADD] Raspberry Pi 向けに --use-native オプションを追加しました
    - USB カメラ用で MJPEG をハードウェアデコードします
    - @tnoho
- [ADD] Raspberry Pi 向けに --force-i420 オプションを追加しました
    - Raspberry Pi 専用カメラ用で MJPEG を使えないため HD 以上の解像度でも MJPEG にせず強制的に I420 でキャプチャーする
    - @tnoho
- [ADD] Ayame のサブコマンドに --signaling-key を追加する
    - @kdxu @tnoho
- [ADD] Ayame 利用時に iceServers の払い出しに対応する
    - 独自の STUN/TURN が利用可能になる
    - @kdxu @tnoho
- [CHANGE] Ayame のサブコマンドで client id を optional に指定できるように修正する
    - @kdxu
- [CHANGE] ./momo p2p を ./momo test に変更する
    - @melpon
- [FIX] Ayame の candidate 交換の際の JSON スキーマが間違っていたのを修正する
    - @kdxu
- [FIX] Ayame の sdp 交換の際の type が answer 固定になっていたのを修正する
    - @kdxu
- [FIX] Ayame で peer connection 生成後に createOffer して send する実装が漏れていたので追加する
    - @kdxu
- [FIX] Ayame で momo を起動したあとに映像を受信できない場合が発生するのバグを修正する
    - @kdxu
- [FIX] Raspberry Pi でハードウェアエンコーダを利用した際に再接続できなくなることがある問題の修正
    - @tnoho
- [FIX] libwebrtc M77 で作成した armv6 バイナリがクラッシュしてしまう問題の対策
    - @tnoho
- [FIX] macOS 版 Momo で VideoToolbox 利用時の解像度変更時に落ちる問題の修正
    - @hakobera
- [FIX] macOS 版がビルドは成功するが動作させようとするとセグメンテーションフォルトする問題の修正
    - @hakobera
- [FIX] Raspberry Pi でハードウェアエンコーダを利用した際にGPUのメモリを食いつぶしてしまう問題の修正
    - @tnoho

## 19.07.0

- [UPDATE] Raspberry Pi の H.264 を MMAL を利用したハードウェアエンコードに変更する
    - 720p 30fps や 1080p 20fps を可能にする
    - @tnoho
- [UPDATE] libwebrtc を M75 に上げる
    - libwebrtc のハッシュは 159c16f3ceea1d02d08d51fc83d843019d773ec6
    - @tnoho
- [UPDATE] libwebrtc を M76 に上げる
    - libwebrtc のハッシュは d91cdbd2dd2969889a1affce28c89b8c0f8bcdb7
    - @kdxu
- [UPDATE] Unified Plan に対応する
    - @tnoho
- [UPDATE] no-audio 時に AudioDevice を無効化するよう変更
    - @tnoho
- [UPDATE] CLI11 を v1.8.0 にアップデートする
    - @melpon
- [UPDATE] JSON v3.6.1 にアップデートする
    - @melpon
- [UPDATE] macOS のビルドドキュメントを独立させる
    - @voluntas
- [UPDATE] doc/CACHE.md を削除
    - make PACKAGE.clean にてビルドキャッシュの削除が可能になったため
    - @melpon
- [UPDATE] audio/video の共通オプションを sora のオプションに移動する
    - Momo 側ではコーデックやビットレートは指定できない
    - p2p の場合は HTML で sdp を切り替えている
    - --audio-codec
    - --audio-bitrate
    - --video-codec
    - --video-bitrate
    - @melpon
- [UPDATE] WebRTC Signaling Server Ayame 19.07.0 に追従する
    - @kdxu
- [ADD] WebRTC Signaling Server Ayame に対応しました
    - https://github.com/OpenAyame/ayame
    - @kdxu
- [ADD] Circle CI で Linux 版を毎日 22:00 に自動ビルドする
    - @voluntas
- [ADD] Circle CI で macOS 版を毎週日曜日 22:00 に自動ビルドする
    - @voluntas
- [FIX] macOS でデバイスがつかめなくなっていたのを修正する
    - ただし --fixed-resolution 必須
    - @tnoho
- [FIX] ROS 対応がビルドできなくなっていたのを修正する
    - @tnoho

## 19.02.0

- [UPDATE] webrtc.js / p2p.html のリファクタリング
- [UPDATE] Momo の前段にリバースプロキシ等を設置して https でアクセス可能にした場合でも、wss で接続できるように webrtc.js を変更する
- [CHANGE] ビルド時のターゲットとオプション、パッケージの作成先を変更する
- [UPDATE] STUN サーバの URL の指定を url から urls に変更する
- [FIX] カメラがない環境で起動させるとセグフォが起きるのを修正する
- [FIX] ARM ROS 版で H.264 配信の場合はハードウェアエンコーダを使用するように修正する
- [CHANGE] ROS Audio に対応する
    - 別ノードから送られてきたオーディオを使用するように変更
- [UPDATE] 利用している libwebrtc のライブラリを M73 にする

## 19.01.0

- [ADD] Ubuntu 16.04 ARMv7 ROS 対応

## 18.12.0

- [ADD] ROS 対応
- [CHANGE] ビルド時のターゲットと、パッケージのファイル名を変更する
- [CHANGE] p2p モードの切断後に自動的に window が閉じられないようにする
- [UPDATE] Boost 1.69.0 にアップデートする
- [UPDATE] CLI11 v1.6.2 にアップデートする
- [UPDATE] JSON v3.4.0 にアップデートする
- [CHANGE] x86_64, armv8 の場合は H264 を指定できないようにする

## 18.10.2

- [ADD] 解像度を固定するオプションを追加する
- [FIX] WebSocket の分かれているべきフレームがくっついていたのを修正した

## 18.10.1

- [UPDATE] 利用している libwebrtc のライブラリを M71 にする
- [FIX] --metadata を Sora のみのオプションにする
- [FIX] P2P のオプションに --document-root を追加する
- [FIX] P2P モードで Web サーバが立ち上がった場合カレントディレクトリを晒さないようにする
- [FIX] --auido-bitrate を指定した場合に、--auido-bitrate に指定したビットレートがビデオのビットレートとして扱われる問題を修正

## 18.10.1-rc0

- [UPDATE] websocketpp と civietweb を Boost.beast に置き換える

## 18.10.0

**18.10.0-rc4 から変更なし**

## 18.10.0-rc4

- [ADD] 4K の配信にに対応する
    - armv6, armv7 にも対応はしているが、現時点で Raspberry Pi で配信はマシンパワー不足のためできない

## 18.10.0-rc3

- [FIX] バージョン情報を MOMO_VERSION に指定したら momo のバイナリの --version も反映するようにする
- [CHANGE] --metadata の引数は JSON のみを指定できるようにする

## 18.10.0-rc2

- [CHANGE] libwebrtc が 4K に対応していないため解像度指定から 4K を削除する
    - 将来的に対応していく予定
    - https://github.com/shiguredo/momo/issues/21
- [FIX] P2P モードのサンプルで映像を有効にした場合、音声が正常に流れない問題を修正

## 18.10.0-rc1

- [UPDATE] ビルド時に `LDFLAGS += -s` 渡してバイナリサイズを圧縮する仕組みを追加
- [ADD] WebRTC が依存しているライブラリのライセンスを追加
- [ADD] Websocketpp が依存しているライブラリのライセンスを追加
- [FIX] P2P モードで画面を開いているときに終了するとセグフォが起きるのを修正

## 18.10.0-rc0

**初 リリース**

- Momo を Apache License 2.0 でオープンソース化
- libwebrtc M70 対応
- Ubuntu 18.04 x86_64 対応
    - Ubuntu 18.04 x86_64 向けのバイナリの提供
- Ubuntu 16.04 ARMv8 対応
    - Ubuntu 16.04 ARMv8 向けのバイナリの提供
    - PINE64 の Rock64 対応
- Raspberry Pi 3 B/B+ 対応
    - Raspberry Pi 3 B/B+ 向け ARMv7 バイナリの提供
    - Raspberry Pi 3 B/B+ 向け H.264 HWA 対応
- Raspberry Pi Zero W/WH 対応
    - Raspberry Pi Zero W/WH 向け ARMv6 バイナリの提供
    - Raspberry Pi Zero W/WH 向け H.264 HWA 対応
- 解像度指定オプション
    - QVGA、VGA、HD、FHD、4K
- フレームレート指定オプション
    - 1-60
- 優先オプション
    - この機能は実験的機能です
    - フレームレートか解像度のどちらを優先するか指定可能
- ビデオを利用しないオプション
- オーディオを利用しないオプション
- ビデオコーデック指定オプション
- オーディオコーデック指定オプション
- デーモン化オプション
    - Systemd の利用をおすすめします
- ログレベル
- P2P 機能
- WebRTC SFU Sora 18.04.12 対応<|MERGE_RESOLUTION|>--- conflicted
+++ resolved
@@ -11,13 +11,10 @@
 
 ## develop
 
-<<<<<<< HEAD
+- [UPDATE] CLI11 を 2.2.0 に上げる
+    - @voluntas
 - [FIX] Ubuntu 20.04 + H.264 + サイマルキャスト + --hw-mjpeg-decoder true で落ちるのを修正 (#221)
     - @melpon
-=======
-- [UPDATE] CLI11 を 2.2.0 に上げる
-    - @voluntas
->>>>>>> 589fd6ac
 
 ## 2022.1.0
 
