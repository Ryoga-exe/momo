--- conflicted
+++ resolved
@@ -11,7 +11,6 @@
 
 ## develop
 
-<<<<<<< HEAD
 - [CHANGE] `raspberry-pi-os_armv7` から SDL を削除
     - @melpon
 - [FIX] `SDL_PollEvent` の扱い方を修正
@@ -19,19 +18,14 @@
 - [UPDATE] `raspberry-pi-os_armv8` の SDL を自前ビルドにして依存ライブラリをできるだけ少なくする
     - @melpon
 
+## 2020.8.1
+
+- [UPDATE] `libwebrtc` を `M85.4183@{#1}` に上げる
+    - @voluntas
+
 ## 2020.8
 
 - [CHANGE] パッケージ名 `ubuntu-18.04_armv8_jetson` を `ubuntu-18.04_armv8_jetson_nano` と `ubuntu-18.04_armv8_jetson_xavier` に変更
-=======
-## 2020.8.1
-
-- [UPDATE] `libwebrtc` を `M85.4183@{#1}` に上げる
-    - @voluntas
-
-## 2020.8
-
-- [CHANGE] パッケージ名 `ubuntu-18.04_armv8_jetson` を `ubuntu-18.04_armv8_jetson_nano` と　`ubuntu-18.04_armv8_jetson_xavier` に変更
->>>>>>> 0186d471
     - @tnoho
 - [ADD] macOS でも全画面スクリーンキャプチャ機能を利用できるようにする
     - @hakobera
