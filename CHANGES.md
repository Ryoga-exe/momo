# 変更履歴

- CHANGE
    - 下位互換のない変更
- UPDATE
    - 下位互換がある変更
- ADD
    - 下位互換がある追加
- FIX
    - バグ修正

## develop

<<<<<<< HEAD
- [UPDATE] `libwebrtc` を `M100.4896@{#1}` に上げる
    - @tnoho
- [FIX] libwebrtc m100 で make_ref_counted を使って scoped_refptr を作るようになったので修正
    - @tnoho
- [FIX] SDL のビルドが mac では declaration-after-statement に触れてビルドが通らないのでパッチで回避
    - @tnoho
=======
- [ADD] `--client-cert` と `--client-key` でクライアント認証をできるようにする
    - @melpon
- [ADD] Windows と Ubuntu で NVIDIA VIDEO CODEC SDK を使ったハードウェアデコーダに対応
    - @melpon
- [UPDATE] CLI11 を 2.2.0 に上げる
    - @voluntas
- [FIX] Ubuntu 20.04 + H.264 + サイマルキャスト + --hw-mjpeg-decoder true で落ちるのを修正 (#221)
    - @melpon
- [FIX] Raspberry Pi + H.264 + --hw-mjpeg-decoder true で、カメラの種類によっては動かないことがあるのを修正 (#141)
    - @melpon
- [FIX] Raspberry Pi + H.264 + サイマルキャスト + --hw-mjpeg-decoder true で動かないのを修正 (#236)
    - @melpon
>>>>>>> a2caa792

## 2022.1.0

- [UPDATE] Raspberry Pi OS bullseye に対応
    - @tnoho
- [UPDATE] JetPack 4.6 に上げる
    - @tnoho
- [UPDATE] `libwebrtc` を `99.4844.1.0` に上げる
    - @tnoho
- [UPDATE] sdl2 を 2.0.20 に上げる
    - @voluntas
- [UPDATE] cmake を 3.22.3 に上げる
    - @voluntas
- [ADD] DataChannel を使うことになっていて Offer を行う際には DataChannel を作るように変更
    - @tnoho
- [FIX] Jetson のハードウェアデコーダーが出力時に出力サイズでフレームを切り抜いていなかったため修正
    - @tnoho
- [FIX] スクリーンキャプチャが Linux で落ちるのを修正
    - @tnoho

## 2021.6.0

- [UPDATE] Boost 1.78.0 に上げる
    - @voluntas
- [UPDATE] cmake を 3.22.1 に上げる
    - @melpon
- [FIX] CaptureProcessの終了処理修正。selectの戻り値(retVal)と終了フラグ(quit_)の参照順を変更
    - @KaitoYutaka

## 2021.5.0

- [UPDATE] sdl2 を 2.0.18 に上げる
    - @voluntas
- [UPDATE] cmake を 3.21.4 に上げる
    - @voluntas
- [UPDATE] CLI11 を 2.1.2 に上げる
    - @voluntas
- [UPDATE] `libwebrtc` を `97.4692.0.4` に上げる
    - @melpon @voluntas
- [CHANGE] シグナリング URL、チャンネル ID の指定に `--signaling-url`, `--channel-id` オプションを必須にする
    - @melpon
- [UPDATE] signaling mid 対応
    - @melpon
- [ADD] 複数のシグナリング URL 指定を可能にし、type: redirect に対応することでクラスタリングに対応
    - @melpon
- [FIX] libwebrtc m93 で `__config_site` が必要になったため追加
    - zakuro からの移植
    - @melpon @voluntas
- [FIX] libwebrtc m93 で api/video-track_source_proxy.h が pc/video_track_source_proxy.h に移動したのを修正
    - zakuro からの移植
    - @melpon @voluntas

## 2021.4.3

- [FIX] Let's Encrypt な証明書の SSL 接続が失敗する問題を修正する
    - @melpon

## 2021.4.2

- [FIX] SetParameters() するタイミングを SetLocalDescription() の処理後に変更する事で Priority が動作するようにする
    - @tsuyoshiii
- [FIX] Priority から DegradationPreference への変換を実動作に合わせる
- [UPDATE] cmake を 3.21.3 に上げる
    - @voluntas

## 2021.4.1

- [FIX] Windows 版リリース時の Invoke-WebRequest を curl に擬態する
    - @melpon

## 2021.4

- [UPDATE] Boost 1.77.0 に上げる
    - @voluntas
- [UPDATE] cmake を 3.21.2 に上げる
    - @voluntas
- [UPDATE] `libwebrtc` を `M92.4515@{#9}` に上げる
    - @melpon
- [UPDATE] CLI11 を 2.0.0 に上げる
    - @melpon
- [UPDATE] AES-GCM を候補に含める
    - @melpon
- [ADD] Sora モードの DataChannel を使ったシグナリングに対応
    - Sora 2021.1 から利用可能です
    - 以下のオプションを追加
    - `--data-channel-signaling`
    - `--data-channel-signaling-timeout`
    - `--ignore-disconnect-websocket`
    - `--disconnect-wait-timeout`
    - @melpon
- [ADD] Sora モードのシグナリング re-offer に対応
    - Sora 2021.1 から利用可能です
    - @melpon
- [FIX] Sora モードのサイマルキャスト active: false に対応
    - @melpon

## 2021.3

- [UPDATE] `libwebrtc` を `M90.4430@{#3}` に上げる
    - @voluntas
- [UPDATE] Boost 1.76.0 に上げる
    - @voluntas
- [UPDATE] cmake を 3.20.1 に上げる
    - @voluntas
- [FIX] サイマルキャストのエラー・メッセージで示されていたオプションが古かったので修正する
    - @enm10k

## 2021.2.3

- [UPDATE] cmake を 3.20.0 に上げる
    - @melpon @voluntas
- [FIX] Jetson で HW エンコーダー指定時に、初期化タイミングによって、まれにセグフォが発生する問題を修正する
    - @enm10k

## 2021.2.2

- [UPDATE] cmake を 3.19.6 に上げる
    - @voluntas
- [UPDATE] `libwebrtc` を `M89.4389@{#7}` に上げる
    - @voluntas
- [FIX] `momo --verson` 実行時にエラーメッセージが出るのを修正
    - HW エンコーダが利用できるかをチェックしている際に利用できない場合に標準出力にエラーが出てしまうのを抑制するという方法で修正
    - @melpon @torikizi
- [FIX] OpenSSLCertificate では無くなったので BoringSSLCertificate を利用するように修正
    - TURN-TLS でセグフォする問題を解決
    - @melpon @tnoho

## 2021.2.1

- [FIX] ubuntu-18.04_armv8 向け libwebrtc ビルドで Jetson が動かない問題を解消する
    - @tnoho
- [UPDATE] `libwebrtc` を `M89.4389@{#5}` に上げる
    - @tnoho
- [UPDATE] cmake を 3.19.5 に上げる
    - @voluntas

## 2021.2

- [CHANGE] M89 で使用不可になったため対応ピクセルフォーマットから `NV12` を削除
    - @tnoho
- [UPDATE] `libwebrtc` を `M89.4389@{#4}` に上げる
    - @tnoho
- [UPDATE] JetPack を 4.5 にする
    - @tnoho
- [UPDATE] cmake を 3.19.4 に上げる
    - @voluntas

## 2021.1

- [UPDATE] cmake を 3.19.3 に上げる
    - @voluntas
- [UPDATE] GitHub Actions の macOS ビルドを macos-11.0 に変更する
    - @voluntas
- [UPDATE] Boost 1.75.0 に上げる
    - @voluntas
- [UPDATE] nlohmann/json を Boost.JSON に変更
    - @melpon
- [ADD] サイマルキャストの active と adaptivePtime に対応
    - @melpon
- [ADD] Apple Silicon 対応
    - @hakobera

## 2020.11

- [UPDATE] cmake を 3.19.2 に上げる
    - @voluntas
- [UPDATE] `libwebrtc` を `M88.4324@{#3}` に上げる
    - @voluntas
- [ADD] 統計情報を HTTP API で取得できるようにする
    - 統計情報サーバーのポート番号を指定する `--metrics-port INT` を追加
    - ループバック (127.0.0.1 で listen) がデフォルト、グローバル (0.0.0.0 で listen) アクセスを許可する場合は `--metrics-allow-external-ip` 引数を指定する
    - @hakobera

## 2020.10

- [CHANGE] `--use-native` を `--hw-mjpeg-decoder=<bool>` に変更して、ソフトウェアエンコーダとの組み合わせを不可にする
    - @melpon @tnoho
- [UPDATE] `libwebrtc` を `M88.4324@{#0}` に上げる
    - @tnoho @melpon @voluntas
- [UPDATE] cmake を 3.18.4 に上げる
    - @voluntas
- [ADD] Jetson Nano で VP8 HWA が利用できるようにする
    - @tnoho

## 2020.9

- [CHANGE] `ubuntu-16.04_x86_64_ros` を削除
    - @melpon
- [CHANGE] Jetson のフレーム変換順序を変更
    - @tnoho
- [CHANGE] `raspberry-pi-os_armv8` から SDL を削除
    - @melpon
- [CHANGE] `--multistream` と `--simulcast` に引数 true/false の指定を必要にする
    - @melpon
- [CHANGE] `--audio-bitrate` を `--audio-bit-rate` に変更
    - @melpon
- [CHANGE] `--video-bitrate` を `--video-bit-rate` に変更
    - @melpon
- [CHANGE] `--audio-codec` を `--audio-codec-type` に変更
    - @melpon
- [CHANGE] `--video-codec` を `--video-codec-type` に変更
    - @melpon
- [CHANGE] `--spotlight INT` を `--spotlight BOOL` に変更（true/false で指定）
    - @melpon
- [UPDATE] Boost 1.74.0 に上げる
    - @voluntas
- [UPDATE] cmake を 3.18.3 に上げる
    - @voluntas
- [UPDATE] json を 3.9.1 に上げる
    - @voluntas
- [UPDATE] `libwebrtc` を `M86.4240@{#10}` に上げる
    - @voluntas
- [ADD] `--spotlight-number INT` の引数を追加
    - @melpon
- [FIX] `SDL_PollEvent` の扱い方を修正
    - @melpon
- [FIX] スクリーンキャプチャの前に `CoInitializeEx` が必要になっていたのを修正
    - @torikizi @melpon

## 2020.8.1

- [UPDATE] `libwebrtc` を `M85.4183@{#2}` に上げる
    - @voluntas

## 2020.8

- [CHANGE] パッケージ名 `ubuntu-18.04_armv8_jetson` を `ubuntu-18.04_armv8_jetson_nano` と `ubuntu-18.04_armv8_jetson_xavier` に変更
    - @tnoho
- [ADD] macOS でも全画面スクリーンキャプチャ機能を利用できるようにする
    - @hakobera
- [ADD] Jetson Xavier シリーズで VP9 HWA を有効にする
    - @tnoho @melpon
- [ADD] サイマルキャストへの対応を追加
    - Sora モードで利用可能
    - @melpon @shino
- [UPDATE] Jetson の RootFS 構築方法をリポジトリからの取得に変更
    - @tnoho
- [UPDATE] `libwebrtc` を `M85.4183@{#1}` に上げる
    - @hakobera @voluntas
- [UPDATE] CLI11 を v1.9.1 にアップデートする
    - @voluntas
- [UPDATE] json を 3.8.0 に上げる
    - @voluntas
- [UPDATE] cmake を 3.18.0 に上げる
    - @voluntas

## 2020.7

- [UPDATE] `libwebrtc` を `M84.4147@{#7}` に上げる
    - @voluntas @melpon
- [UPDATE] cmake を 3.17.3 に上げる
    - @voluntas
- [UPDATE] Boost 1.73.0 にアップデートする
    - @voluntas
- [UPDATE] Jetson Nano 用のライブラリを NVIDIA L4T 32.4.2 に上げる
    - @melpon
- [ADD] Ubuntu 20.04 x86_64 に対応する
    - @hakobera
- [ADD] ビデオエンコーダデコーダを表示する `--video-codec-engines` を追加
    - @melpon
- [ADD] GitHub Actions の Boost をキャッシュ化する
    - @melpon
- [ADD] 全画面スクリーンキャプチャ機能を Windows / Linux 向けに追加する
    - ``--screen-capture`` 指定することで利用可能
    - @melpon
- [ADD] `raspberry-pi-os_armv8` を追加
    - @melpon
- [ADD] ビデオコーデックのエンジン名を指定できる機能を実装
    - @melpon
- [CHANGE] パッケージ名 `ubuntu-18.04_armv8_jetson_nano` を `ubuntu-18.04_armv8_jetson` に変更
    - @melpon
- [CHANGE] パッケージ名 `raspbian-buster_armv6` と `raspbian-buster_armv7` を `raspberry-pi-os_armv6` と `raspberry-pi-os_armv7` に変更
    - @melpon
- [FIX] Windows の ADM に専用の関数を使うようにする
    - @torikizi @melpon
- [FIX] build.sh の --no-tty オプションのヘルプメッセージの修正
    - @hakobera

## 2020.6

- [UPDATE] `libwebrtc` を `M84.4127@{#0}` に上げる
    - @voluntas
- [ADD] test モードの Momo と Ayame モードの Momo の相互接続を可能とする
    - @tnoho
- [CHANGE] ubuntu-16.04_armv7_ros ビルドを削除
    - @melpon

## 2020.5.2

- [FIX] AV1 が利用できなかったのを修正する
    - @torikizi @voluntas
- [UPDATE] `libwebrtc` を `M84.4104@{#0}` に上げる
    - @voluntas

## 2020.5.1

- [FIX] CMakeLists.txt のタイポを修正する
    - @azamiya @torikizi @tnoho @melpon

## 2020.5

リリース日: 2020.04.14

- [UPDATE] `libwebrtc` を `M83.4103@{#2}` に上げる
    - @voluntas
- [UPDATE] `libwebrtc` を `M81.4044@{#13}` に上げる
    - @voluntas
- [UPDATE] `cmake` を `3.17.1` に上げる
    - @voluntas
- [ADD] 実験的に AV1 に対応する
    - Sora モードでのみ利用可能
    - @voluntas @tnoho
- [FIX] Jetson Nano では ALSA ではなく PulseAudio を利用する
    - Jetson Nano でつながらない問題が発生するのを修正
    - @azamiya @torikizi @tnoho @melpon

## 2020.4

リリース日: 2020.04.01

- [UPDATE] `libwebrtc` を `M81.4044@{#11}` に上げる
    - @voluntas
- [UPDATE] `sdl2` を `2.0.12` に上げる
    - @voluntas
- [UPDATE] `cmake` を `3.17.0` に上げる
    - @voluntas
- [ADD] Windows でも `--video-device` を指定できるようにする
    - @msnoigrs
- [ADD] sora モードの引数に `--audio` と `--video` を追加
    - @melpon
- [CHANGE] ルートでの `--port` 引数を削除し、`sora` モードと `test` モードで `--port` を指定する
    - @melpon
- [CHANGE] `sora` モードで `--port` を指定していない場合、`--auto` を指定しなくても自動的に接続する
    - @melpon
- [CHANGE] `--daemon` 引数を削除
    - @melpon
- [CHANGE] `--no-video` と `--no-audio` 引数を `--no-video-device` と `--no-audio-device` に変更
    - @melpon
- [CHANGE] PCMU オーディオコーデックを削除
    - @melpon
- [CHANGE] sora モードの `--video-codec` や `--audio-codec` を指定しなかった場合、Sora 側のデフォルト値を使うようにする
    - 今までは VP8, OPUS だった
    - @melpon
- [FIX] video_adapter_メンバ変数は使用していないので削除する
    - @msnoigrs
- [FIX] Ubuntu 18.04 で `libcuda.so` / `libnvcuvid.so` がイントールされていなくても起動するようにする
    - @melpon

## 2020.3.1

- [FIX] ubuntu-18.04_x86_64 で H.264 を有効にする
    - @melpon

## 2020.3

- [UPDATE] Raspberry Pi の H.264 を利用時のリサイズ処理をハードウェアに変更する
    - VPU でソフトウェア処理される `vc.ril.resize` からハードウェア処理される `vc.ril.isp` への変更
    - YUV の形式が異なる場合の変換処理もハードウェアに変更
    - @tnoho
- [UPDATE] libwebrtc を M81.4044@{#9} に上げる
    - @voluntas
- [UPDATE] libwebrtc を M81.4044@{#7} に上げる
    - @voluntas
- [UPDATE] libwebrtc を M80.3987@{#6} に上げる
    - @voluntas
- [ADD] Windows 10 で NVIDIA VIDEO CODEC SDK を利用した H.264 ハードウェアエンコーダへ対応
    - @melpon
- [ADD] Ubuntu 18.04 で NVIDIA VIDEO CODEC SDK を利用した H.264 ハードウェアエンコーダへ対応
    - @melpon
- [ADD] TLS チェックを行わない --insecure オプションを追加
    - @melpon
- [ADD] WSS と TURN-TLS 時の証明書チェックを libwebrtc ハードコードとデフォルトパス両方を利用するようにする
    - @melpon
- [ADD] WebRTC カスタム用のスクリプトを追加
    - @melpon
- [ADD] Sora モード利用時の `type: pong` で stats 取得して送るようにする
    - @melpon
- [ADD] Raspberry Pi で SDL 利用時に H264 ハードウェアデコーダを利用するようにする
    - @tnoho
- [FIX] Jetson Nano で --use-native を使った際に FHD 設定で下部に緑の帯が出るのを修正
    - https://github.com/shiguredo/momo/issues/124
    - @tetsu-koba  @tnoho
- [FIX] Jetson Nano で H264 デコーダを止める際にハングしてしまう問題を修正
    - @soudegesu @tnoho
- [FIX] macOS で WebRTC のバージョンが埋め込まれていなかった問題を修正
    - @melpon
- [FIX] Jetson Nano で RTP タイムスタンプが 90kHz になっていなかったのを修正
    - https://github.com/shiguredo/momo/pull/137
    - @tetsu-koba @tnoho

## 2020.2.1

**hotfix**

- [FIX] macOS で --use-sdl オプションを利用すると落ちていたのを修正する
    - https://bugzilla.libsdl.org/show_bug.cgi?id=4617
    - @melpon

## 2020.2

- [UPDATE] CLI11 を v1.9.0 にアップデートする
    - @voluntas
- [ADD] Windows 10 対応を追加
    - @melpon
- [ADD] Windows の Sora/Ayame モード利用時のシグナリング接続情報に environment / libwebrtc / sora_client を追加
    - `"environment": "[x64] Windows 10.0 Build 18362"`
    - `"libwebrtc": "Shiguredo-Build M80.3987@{#2} (80.3987.2.1 fba51dc6)"`
    - `"sora_client": "WebRTC Native Client Momo 2020.1 (0ff24ff3)"`
    - @melpon
- [ADD] ビルド環境を CMake 化
    - @melpon
- [CHANGE] ubuntu-18.04_armv8 のビルドを削除
    - @melpon

## 2020.1

- [UPDATE] libwebrtc を M80.3987@{#2} に上げる
    - libwebrtc のハッシュは fba51dc69b97f6f170d9c325a38e05ddd69c8b28
    - @melpon
- [UPDATE] Momo 2020.1 にバージョンを上げる
    - バージョン番号を <リリース年>.<その年のリリース回数> に変更
    - @voluntas
- [UPDATE] Boost 1.72.0 にアップデートする
    - @voluntas
- [UPDATE] --video-device を Linux 全般で有効にする
    - V4L2 capturer を使うようにした
    - @shino
- [UPDATE] Jetson Nano 用のライブラリを NVIDIA L4T 32.3.1 に上げる
    - [L4T \| NVIDIA Developer](https://developer.nvidia.com/embedded/linux-tegra)
    - @melpon
- [UPDATE] 音声系オプションの --disable-residual-echo-detector を追加する
    - @melpon
- [ADD] データチャネルを利用したシリアルポートへの読み書き機能を追加する
    - --serial を指定することでデータチャネル経由でのシリアル読み書きが可能になる
    - test と ayame モードでのみ利用可能
    - @tnoho
- [ADD] 自由に解像度の値を指定できるようにする
    - `--resolution 640x480` のように指定できるようになりました
    - この機能が有効になるのは、カメラに依存するため動作保証はありません
    - @melpon
- [ADD] Sora モード利用時のシグナリング接続情報に enviroment / libwebrtc / sora_client を追加する
    - Jetson Nano の場合
        - `"environment": "[aarch64] Ubuntu 18.04.3 LTS (nvidia-l4t-core 32.2.1-20190812212815)"`
        - `"libwebrtc": "Shiguredo-Build M80.3987@{#2} (80.3987.2.1 15b26e4)"`
        - `"sora_client": "WebRTC Native Client Momo 2020.1 (f6b69e77)"`
    - macOS の場合
        - `"environment": "[x86_64] macOS Version 10.15.2 (Build 19C57)"`
        - `"libwebrtc": "Shiguredo-Build M80.3987@{#2} (80.3987.2.1 15b26e4)"`
        - `"sora_client": "WebRTC Native Client Momo 2020.1 (f6b69e77)"`
    - Ubuntu 18.04 x86_64 の場合
        - `"environment": "[x86_64] Ubuntu 18.04.3 LTS"`
        - `"libwebrtc": "Shiguredo-Build M80.3987@{#2} (80.3987.2.1 15b26e4)"`
        - `"sora_client": "WebRTC Native Client Momo 2020.1 (f6b69e77)"`
    - @melpon
- [ADD] Ayame モード利用時のシグナリング接続情報に enviroment / libwebrtc / ayameClient を追加する
    - Sora 時の sora_client が ayameClient に変わります
    - @melpon
- [ADD] Raspbian ミラーを追加する
    - @melpon
- [CHANGE] momo --help の英語化
    - @shino @msnoigrs
- [CHANGE] <package>.edit の機能とドキュメントを削除
    - @melpon
- [CHANGE] armv6 で SDL を使えなくする
    - @melpon
- [FIX] --no-video を指定しているにもかかわらずカメラを一瞬だけ掴むのを修正する
    - @melpon @mganeko
- [FIX] SDL が有効でない時に SDL 関連のオプションを指定するとエラーにする
    - @melpon
- [FIX] macOS のビルドで Python 2.7 必須を外す
    - @melpon
- [FIX] Ayame モードで WebSocket が閉じられた際に再接続処理に進まない箇所を修正
    - @Hexa
- [FIX] Ayame モードで シグナリングで bye を受信した際処理として、各 close 処理を追加する
    - @Hexa
- [FIX] Ayame モードで 再接続処理の 1 回目を、5 秒後からすぐに実行されるように変更する
    - @Hexa

## 19.12.1

- [UPDATE] libwebrtc を時前ビルドしないようにする
    - https://github.com/shiguredo-webrtc-build/webrtc-build を利用する
    - @melpon
- [FIX] momo + ayame モードで再接続時に delay してしまう問題を解決
    - @kdxu

## 19.12.0

- [UPDATE] libwebrtc M79 コミットポジションを 5 にする
    - libwebrtc のハッシュは b484ec0082948ae086c2ba4142b4d2bf8bc4dd4b
    - @voluntas
- [UPDATE] json を 3.7.3 に上げる
    - @voluntas
- [ADD] sora モード利用時の --role に sendrecv | sendonly | recvonly を指定できるようにする
    - @melpon
- [FIX] QVGA の指定を 320x240 にする
    - @melpon @Bugfire
- [FIX] ayame モードで再接続時に segmentation fault が起こる場合があるのを修正する
   - ただし、互いに接続を確立するまでping-pongを送らない/ping timeoutで再接続するまで数秒かかることがある」ので、再接続によって受信側が数秒待つ必要が出てくる可能性がある
   - 上記の問題はこの修正では未解決
   - @kdxu
- [FIX] OpenH264 を明示的にビルドしないようにする
    - @melpon

## 19.11.1

- [ADD] Raspberry Pi 4 での動作を確認
    - @voluntas @Hexa
- [UPDATE] libwebrtc M79 コミットポジションを 3 にする
    - libwebrtc のハッシュは 2958d0d691526c60f755eaa364abcdbcda6adc39
    - @voluntas
- [UPDATE] libwebrtc M79 コミットポジションを 2 にする
    - libwebrtc のハッシュは 8e36cc906e5e1c16486e60e62acbf79c1c691879
    - @voluntas
- [UPDATE] Ayame で isExistUser フラグが accept 時に返却されなかった場合 2 回 peer connection を生成する
- [ADD] SDL を利用した音声と映像の受信可能にする `--use-sdl` を追加する
    - [Simple DirectMedia Layer](https://www.libsdl.org/)
    - @tnoho
- [ADD] SDL を Sora のマルチストリームに対応する `--multistream` を追加する
    - @tnoho
- [ADD] SDL を Sora のスポットライトに対応する `--spotlight` を追加する
    - @tnoho
- [ADD] SDL 利用時に Jetson Nano では H.264 ハードウェアデコーダを利用するようにする
    - @tnoho
- [ADD] SDL 利用時に自分のカメラ映像を表示する `--show-me` を追加する
    - @tnoho
- [ADD] SDL 利用時に映像を表示するウインドウの幅を `--window-width` と `--window-height` で指定可能にする
    - @tnoho
- [ADD] SDL 利用時に映像を表示するウインドウをフルスクリーンにする `--fullscreen` を追加する
    - f を押すと全画面、もう一度 f を押すと戻る
    - @tnoho
- [ADD] sora 利用時に `--role upstream` または `--role downstream` を指定できるようにする
    - @melpon
- [CHANGE] ayame の `accept` 時に返却される `isExistUser` フラグによって offer を送るかどうかを決めるよう変更する
    - @kdxu
- [FIX] C++14 にする
    - @melpon
- [FIX] USE_H264が定義されない場合でも--video-codecが使えるように修正する
    - @msnoigrs

## 19.11.0

- [UPDATE] json を 3.7.1 に上げる
    - @voluntas
- [UPDATE] GitHub Actions の macOS ビルドを macos-latest に変更する
    - @voluntas
- [UPDATE] libwebrtc M78 コミットポジションを 8 にする
    - libwebrtc のハッシュは 0b2302e5e0418b6716fbc0b3927874fd3a842caf
    - @voluntas
- [ADD] GitHub Actions のデイリービルドに ROS を追加する
    - @voluntas
- [ADD] GitHub Actions のビルドに Jetson Nano と macOS を追加する
    - @voluntas
- [ADD] Jetson Nano で 4K@30 出すためのドキュメントを追加
    - @tnoho @voluntas
- [ADD] macOS 用に --video-device オプションを追加
    - @hakobera
- [FIX] GitHub Actions のビルドがディスク容量不足でエラーになっていたのを修正する
    - @hakobera
- [FIX] ayame の client id を指定していない場合のランダム生成がうまくいっていなかったので修正する
    - @kdxu
- [FIX] ROS バージョンが正常にビルドできていなかったのを修正する
    - @melpon

## 19.09.2

- [UPDATE] libwebrtc M78 コミットポジションを 5 にする
    - libwebrtc のハッシュは dfa0b46737036e347acbd3b47f0f58ff6c8350c8
    - @voluntas
- [FIX] iceServers が json プロパティかつ array の場合のみ ice_servers_ にセットするよう修正する
    - @kdxu

## 19.09.1

- [ADD] Jetson Nano のハードウェアエンコーダを利用する機能を実装
    - @tnoho
- [ADD] Jetson Nano のビルドを追加
    - @melpon
- [ADD] CI を CircleCI から GitHub Actions へ切り替える
    - macOS の時間制限が OSS の場合はないため Weekly build から Daily build のみにきりかえる
    - @hakobera
- [ADD] .clang-format の追加
    - @melpon
- [UPDATE] libwebrtc M78 コミットポジションを 3 にする
    - libwebrtc のハッシュは 68c715dc01cd8cd0ad2726453e7376b5f353fcd1
    - @voluntas
- [UPDATE] コマンドオプションをできるだけ共通化する
    - @melpon
- [UPDATE] Raspberry Pi のビルド OS を Ubuntu 16.04 から 18.04 に上げる
    - @melpon

## 19.09.0

- [ADD] --disable-echo-cancellation オプションを追加
    - @melpon
- [ADD] --disable-auto-gain-control オプションを追加
    - @melpon
- [ADD] --disable-noise-suppression オプションを追加
    - @melpon
- [ADD] --disable-highpass-filter オプションを追加
    - @melpon
- [ADD] --disable-typing-detection オプションを追加
    - @melpon
- [UPDATE] Boost 1.71.0 にアップデートする
    - @voluntas
- [UPDATE] libwebrtc M78 コミットポジションを 0 にする
    - libwebrtc のハッシュは 5b728cca77c46ed47ae589acba676485a957070b
    - @tnoho
- [UPDATE] libwebrtc M77 コミットポジションを 10 にする
    - libwebrtc のハッシュは ad73985e75684cb4ac4dadb9d3d86ad0d66612a0
    - @voluntas
- [FIX] Track を複数の PeerConnection で共有するよう修正
    - @tnoho
- [FIX] --no-audio 設定時にも capturer をチェックしていたので修正
    - @tnoho
- [FIX] PeerConnectionObserver の解放がなかったため修正
    - @tnoho

## 19.08.1

- [ADD] Raspberry Pi 用に `--video-device` オプションを追加
    - @melpon
- [UPDATE] sora の metadata オプションを公開する
    - @melpon

## 19.08.0

- [UPDATE] nlohmann/json を v3.7.0 にアップデートする
    - @melpon
- [UPDATE] Raspbian Buster に対応
    - @voluntas
- [UPDATE] libwebrtc M77 コミットポジションを 6 にする
    - libwebrtc のハッシュは 71e2db7296a26c6d9b18269668d74b764a320680
    - @voluntas
- [UPDATE] libwebrtc M77 コミットポジションを 3 にする
    - libwebrtc のハッシュは 3d8e627cb5893714a66082544d562cbf4a561515
    - @kdxu @voluntas
- [UPDATE] libwebrtc M76 コミットポジションを 3 にする
    - libwebrtc のハッシュは 9863f3d246e2da7a2e1f42bbc5757f6af5ec5682
    - @voluntas
- [UPDATE] I420 の時にもハードウェアでリサイズする
    - @tnoho
- [ADD] Raspberry Pi 向けに --use-native オプションを追加しました
    - USB カメラ用で MJPEG をハードウェアデコードします
    - @tnoho
- [ADD] Raspberry Pi 向けに --force-i420 オプションを追加しました
    - Raspberry Pi 専用カメラ用で MJPEG を使えないため HD 以上の解像度でも MJPEG にせず強制的に I420 でキャプチャーする
    - @tnoho
- [ADD] Ayame のサブコマンドに --signaling-key を追加する
    - @kdxu @tnoho
- [ADD] Ayame 利用時に iceServers の払い出しに対応する
    - 独自の STUN/TURN が利用可能になる
    - @kdxu @tnoho
- [CHANGE] Ayame のサブコマンドで client id を optional に指定できるように修正する
    - @kdxu
- [CHANGE] ./momo p2p を ./momo test に変更する
    - @melpon
- [FIX] Ayame の candidate 交換の際の JSON スキーマが間違っていたのを修正する
    - @kdxu
- [FIX] Ayame の sdp 交換の際の type が answer 固定になっていたのを修正する
    - @kdxu
- [FIX] Ayame で peer connection 生成後に createOffer して send する実装が漏れていたので追加する
    - @kdxu
- [FIX] Ayame で momo を起動したあとに映像を受信できない場合が発生するのバグを修正する
    - @kdxu
- [FIX] Raspberry Pi でハードウェアエンコーダを利用した際に再接続できなくなることがある問題の修正
    - @tnoho
- [FIX] libwebrtc M77 で作成した armv6 バイナリがクラッシュしてしまう問題の対策
    - @tnoho
- [FIX] macOS 版 Momo で VideoToolbox 利用時の解像度変更時に落ちる問題の修正
    - @hakobera
- [FIX] macOS 版がビルドは成功するが動作させようとするとセグメンテーションフォルトする問題の修正
    - @hakobera
- [FIX] Raspberry Pi でハードウェアエンコーダを利用した際にGPUのメモリを食いつぶしてしまう問題の修正
    - @tnoho

## 19.07.0

- [UPDATE] Raspberry Pi の H.264 を MMAL を利用したハードウェアエンコードに変更する
    - 720p 30fps や 1080p 20fps を可能にする
    - @tnoho
- [UPDATE] libwebrtc を M75 に上げる
    - libwebrtc のハッシュは 159c16f3ceea1d02d08d51fc83d843019d773ec6
    - @tnoho
- [UPDATE] libwebrtc を M76 に上げる
    - libwebrtc のハッシュは d91cdbd2dd2969889a1affce28c89b8c0f8bcdb7
    - @kdxu
- [UPDATE] Unified Plan に対応する
    - @tnoho
- [UPDATE] no-audio 時に AudioDevice を無効化するよう変更
    - @tnoho
- [UPDATE] CLI11 を v1.8.0 にアップデートする
    - @melpon
- [UPDATE] JSON v3.6.1 にアップデートする
    - @melpon
- [UPDATE] macOS のビルドドキュメントを独立させる
    - @voluntas
- [UPDATE] doc/CACHE.md を削除
    - make PACKAGE.clean にてビルドキャッシュの削除が可能になったため
    - @melpon
- [UPDATE] audio/video の共通オプションを sora のオプションに移動する
    - Momo 側ではコーデックやビットレートは指定できない
    - p2p の場合は HTML で sdp を切り替えている
    - --audio-codec
    - --audio-bitrate
    - --video-codec
    - --video-bitrate
    - @melpon
- [UPDATE] WebRTC Signaling Server Ayame 19.07.0 に追従する
    - @kdxu
- [ADD] WebRTC Signaling Server Ayame に対応しました
    - https://github.com/OpenAyame/ayame
    - @kdxu
- [ADD] Circle CI で Linux 版を毎日 22:00 に自動ビルドする
    - @voluntas
- [ADD] Circle CI で macOS 版を毎週日曜日 22:00 に自動ビルドする
    - @voluntas
- [FIX] macOS でデバイスがつかめなくなっていたのを修正する
    - ただし --fixed-resolution 必須
    - @tnoho
- [FIX] ROS 対応がビルドできなくなっていたのを修正する
    - @tnoho

## 19.02.0

- [UPDATE] webrtc.js / p2p.html のリファクタリング
- [UPDATE] Momo の前段にリバースプロキシ等を設置して https でアクセス可能にした場合でも、wss で接続できるように webrtc.js を変更する
- [CHANGE] ビルド時のターゲットとオプション、パッケージの作成先を変更する
- [UPDATE] STUN サーバの URL の指定を url から urls に変更する
- [FIX] カメラがない環境で起動させるとセグフォが起きるのを修正する
- [FIX] ARM ROS 版で H.264 配信の場合はハードウェアエンコーダを使用するように修正する
- [CHANGE] ROS Audio に対応する
    - 別ノードから送られてきたオーディオを使用するように変更
- [UPDATE] 利用している libwebrtc のライブラリを M73 にする

## 19.01.0

- [ADD] Ubuntu 16.04 ARMv7 ROS 対応

## 18.12.0

- [ADD] ROS 対応
- [CHANGE] ビルド時のターゲットと、パッケージのファイル名を変更する
- [CHANGE] p2p モードの切断後に自動的に window が閉じられないようにする
- [UPDATE] Boost 1.69.0 にアップデートする
- [UPDATE] CLI11 v1.6.2 にアップデートする
- [UPDATE] JSON v3.4.0 にアップデートする
- [CHANGE] x86_64, armv8 の場合は H264 を指定できないようにする

## 18.10.2

- [ADD] 解像度を固定するオプションを追加する
- [FIX] WebSocket の分かれているべきフレームがくっついていたのを修正した

## 18.10.1

- [UPDATE] 利用している libwebrtc のライブラリを M71 にする
- [FIX] --metadata を Sora のみのオプションにする
- [FIX] P2P のオプションに --document-root を追加する
- [FIX] P2P モードで Web サーバが立ち上がった場合カレントディレクトリを晒さないようにする
- [FIX] --auido-bitrate を指定した場合に、--auido-bitrate に指定したビットレートがビデオのビットレートとして扱われる問題を修正

## 18.10.1-rc0

- [UPDATE] websocketpp と civietweb を Boost.beast に置き換える

## 18.10.0

**18.10.0-rc4 から変更なし**

## 18.10.0-rc4

- [ADD] 4K の配信にに対応する
    - armv6, armv7 にも対応はしているが、現時点で Raspberry Pi で配信はマシンパワー不足のためできない

## 18.10.0-rc3

- [FIX] バージョン情報を MOMO_VERSION に指定したら momo のバイナリの --version も反映するようにする
- [CHANGE] --metadata の引数は JSON のみを指定できるようにする

## 18.10.0-rc2

- [CHANGE] libwebrtc が 4K に対応していないため解像度指定から 4K を削除する
    - 将来的に対応していく予定
    - https://github.com/shiguredo/momo/issues/21
- [FIX] P2P モードのサンプルで映像を有効にした場合、音声が正常に流れない問題を修正

## 18.10.0-rc1

- [UPDATE] ビルド時に `LDFLAGS += -s` 渡してバイナリサイズを圧縮する仕組みを追加
- [ADD] WebRTC が依存しているライブラリのライセンスを追加
- [ADD] Websocketpp が依存しているライブラリのライセンスを追加
- [FIX] P2P モードで画面を開いているときに終了するとセグフォが起きるのを修正

## 18.10.0-rc0

**初 リリース**

- Momo を Apache License 2.0 でオープンソース化
- libwebrtc M70 対応
- Ubuntu 18.04 x86_64 対応
    - Ubuntu 18.04 x86_64 向けのバイナリの提供
- Ubuntu 16.04 ARMv8 対応
    - Ubuntu 16.04 ARMv8 向けのバイナリの提供
    - PINE64 の Rock64 対応
- Raspberry Pi 3 B/B+ 対応
    - Raspberry Pi 3 B/B+ 向け ARMv7 バイナリの提供
    - Raspberry Pi 3 B/B+ 向け H.264 HWA 対応
- Raspberry Pi Zero W/WH 対応
    - Raspberry Pi Zero W/WH 向け ARMv6 バイナリの提供
    - Raspberry Pi Zero W/WH 向け H.264 HWA 対応
- 解像度指定オプション
    - QVGA、VGA、HD、FHD、4K
- フレームレート指定オプション
    - 1-60
- 優先オプション
    - この機能は実験的機能です
    - フレームレートか解像度のどちらを優先するか指定可能
- ビデオを利用しないオプション
- オーディオを利用しないオプション
- ビデオコーデック指定オプション
- オーディオコーデック指定オプション
- デーモン化オプション
    - Systemd の利用をおすすめします
- ログレベル
- P2P 機能
- WebRTC SFU Sora 18.04.12 対応<|MERGE_RESOLUTION|>--- conflicted
+++ resolved
@@ -11,14 +11,12 @@
 
 ## develop
 
-<<<<<<< HEAD
 - [UPDATE] `libwebrtc` を `M100.4896@{#1}` に上げる
     - @tnoho
 - [FIX] libwebrtc m100 で make_ref_counted を使って scoped_refptr を作るようになったので修正
     - @tnoho
 - [FIX] SDL のビルドが mac では declaration-after-statement に触れてビルドが通らないのでパッチで回避
     - @tnoho
-=======
 - [ADD] `--client-cert` と `--client-key` でクライアント認証をできるようにする
     - @melpon
 - [ADD] Windows と Ubuntu で NVIDIA VIDEO CODEC SDK を使ったハードウェアデコーダに対応
@@ -31,7 +29,6 @@
     - @melpon
 - [FIX] Raspberry Pi + H.264 + サイマルキャスト + --hw-mjpeg-decoder true で動かないのを修正 (#236)
     - @melpon
->>>>>>> a2caa792
 
 ## 2022.1.0
 
