--- conflicted
+++ resolved
@@ -11,7 +11,6 @@
 
 ## develop
 
-<<<<<<< HEAD
 - [ADD] Momo を Windows に対応
     - @melpon
 - [ADD] Windows の Sora/Ayame モード利用時のシグナリング接続情報に environment / libwebrtc / sora_client を追加
@@ -21,10 +20,8 @@
     - @melpon
 - [ADD] Momo のビルド環境を CMake 化
     - @melpon
-=======
 - [UPDATE] CLI11 を v1.9.0 にアップデートする
     - @voluntas
->>>>>>> 3cb7f7a4
 
 ## 2020.1
 
