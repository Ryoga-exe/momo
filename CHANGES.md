--- conflicted
+++ resolved
@@ -21,13 +21,11 @@
     - @voluntas
 - [UPDATE] cmake を 3.22.2 に上げる
     - @voluntas
-<<<<<<< HEAD
 - [FIX] Jetson のハードウェアデコーダーが出力時に出力サイズでフレームを切り抜いていなかったため修正
-=======
+    - @tnoho
 - [FIX] スクリーンキャプチャが Linux で落ちるのを修正
     - @tnoho
 - [ADD] DataChannel を使うことになっていて Offer を行う際には DataChannel を作るように変更
->>>>>>> 71a6c4b9
     - @tnoho
 
 
