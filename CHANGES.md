--- conflicted
+++ resolved
@@ -11,7 +11,6 @@
 
 ## develop
 
-<<<<<<< HEAD
 - [UPDATE] `libwebrtc` を `m94.4606.3.3` に上げる
     - @voluntas
 - [CHANGE] シグナリング URL、チャンネル ID の指定に `--signaling-url`, `--channel-id` オプションを必須にする
@@ -26,12 +25,11 @@
 - [FIX] libwebrtc m93 で api/video-track_source_proxy.h が pc/video_track_source_proxy.h に移動したのを修正
     - zakuro からの移植
     - @melpon @voluntas
-=======
+
 ## 2021.4.3
 
 - [FIX] Let's Encrypt な証明書の SSL 接続が失敗する問題を修正する
     - @melpon
->>>>>>> 66d57adc
 
 ## 2021.4.2
 
