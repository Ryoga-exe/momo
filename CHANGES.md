--- conflicted
+++ resolved
@@ -11,20 +11,15 @@
 
 ## develop
 
-<<<<<<< HEAD
-## xx.yy.zz
-
 - [ADD] Jetson Nano のハードウェアエンコーダを利用する機能を実装
     - @tnoho
 - [ADD] Jetson Nano のビルドを追加
     - @melpon
-=======
 - [ADD] CI を CircleCI から GitHub Actions へ切り替える
     - macOS の時間制限が OSS の場合はないため Weekly build から Daily build のみにきりかえる
 - [UPDATE] libwebrtc M78 コミットポジションを 3 にする
     - libwebrtc のハッシュは 68c715dc01cd8cd0ad2726453e7376b5f353fcd1
     - @voluntas
->>>>>>> 804d5202
 
 ## 19.09.0
 
