--- conflicted
+++ resolved
@@ -11,13 +11,9 @@
 
 ## develop
 
-<<<<<<< HEAD
 - [CHANGE] Jetson のフレーム変換順序を変更
     - @tnoho
-- [CHANGE] `raspberry-pi-os_armv7` から SDL を削除
-=======
 - [CHANGE] `raspberry-pi-os_armv8` から SDL を削除
->>>>>>> e550de70
     - @melpon
 - [CHANGE] `--multistream` と `--simulcast` に引数 true/false の指定を必要にする
     - @melpon
@@ -32,8 +28,6 @@
 - [CHANGE] `--spotlight INT` を `--spotlight BOOL` に変更（true/false で指定）
     - @melpon
 - [ADD] `--spotlight-number INT` の引数を追加
-    - @melpon
-- [UPDATE] `raspberry-pi-os_armv8` の SDL を自前ビルドにして依存ライブラリをできるだけ少なくする
     - @melpon
 - [FIX] `SDL_PollEvent` の扱い方を修正
     - @melpon
