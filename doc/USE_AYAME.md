--- conflicted
+++ resolved
@@ -26,14 +26,10 @@
 
 https://openayame.github.io/ayame-web-sdk-samples/recvonly.html?roomId=open-momo
 
-<<<<<<< HEAD
-### サインアップする場合
-=======
 ### Ayame Lite にサインアップする場合
 
 Ayame Lite にサインアップした場合はルーム ID に GitHub ユーザ名を先頭に指定する必要があります。
 例えば GitHub ユーザ名が `shiguredo` の場合は `shiguredo@open-momo` となります。
->>>>>>> 072f316b
 
 - ルーム ID に `GitHub ユーザ名` を先頭に指定する必要があります
     - ここでは `shiguredo@open-momo` をルーム ID としています。
